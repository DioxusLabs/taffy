--- conflicted
+++ resolved
@@ -1,11 +1,5 @@
 # Release Notes
 
-<<<<<<< HEAD
-## 0.2.0 Removed
-
-- various internal types are no longer public
-  - if you needed one of these, please file an issue!
-=======
 ## 0.2.0
 
 ### 0.2.0 Added
@@ -22,8 +16,8 @@
 
 ### 0.2.0 Removed
 
-- Nothing yet
->>>>>>> b7a47a6b
+- various internal types are no longer public
+  - if you needed one of these, please file an issue!
 
 ## 0.1.0
 
