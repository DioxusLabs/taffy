# Release Notes

<<<<<<< HEAD
## 0.3.0 (Unreleased)

### Breaking API changes

#### Changes to `LayoutTree`

- Added generic associated type to `LayoutTree` for a `ChildIter`, an iterator on the children of a given node.
- Changed the `children` method of `LayoutTree` to return the `ChildIter` generic associated type to allow for custom tree storage implementations which do not store the children of a node contiguously.
- Added `child_count`  method to `LayoutTree` for querying the number of children of a node. Required because the `children` method now returns an iterator instead of an array.
- Added `is_childless` method to `LayoutTree` for querying whether a node has no children.
=======
## 0.2.1

### Fixes

- In case of conflicts, `min_size` now overrides `max_size` which overrides `size` (#261). This is the behaviour specified in the CSS specification, and was also the behaviour in Taffy `v0.1.0`, but a regression was introduced in Taffy `v0.2.0`.
- `taffy::compute_layout` has been made public allowing Taffy to be used with custom storage (#263)
>>>>>>> 5ce388d2

## 0.2.0

### New features

#### Flexbox "gap" and `AlignContent::SpaceEvenly`

The [gap](https://developer.mozilla.org/en-US/docs/Web/CSS/gap) property is now supported on flex containers. This can make it much easier to create even spacing or "gutters" between nodes.

Additionally we have a `SpaceEvenly` variant to the `AlignContent` enum to support evenly spaced justification in the cross axis (equivalent to  `align-content: space-evenly` in CSS)

#### Debug module and cargo feature

Two debugging features have been added:

- `taffy::debug::print_tree(&Taffy, root)` - This will print a debug representation of the computed layout of an entire node tree (starting at `root`), which can be useful for debugging layouts.
- A cargo feature `debug`. This enabled debug logging of the layout computation process itself (this is probably mainly useful for those working taffy itself).

### Performance improvements

A number of performance improvements have landed since taffy 0.1:

- Firstly, our custom `taffy::forest` storage implementation was ripped out and replaced with a much simpler implementation using the `slotmap` crate. This led to performance increases of up to 90%.
- Secondly, the caching implementation was improved by upping the number of cache slots from 2 to 4 and tweaking how computed results are allocated to chache slots to better match the actual usage patterns of the flexbox layout algorithm. This had a particularly dramatic effect on deep hierachies (which often involve recomputing the same results repeatedly), fixing the exponential blowup that was previously exhibited on these trees and improving performance by over 1000x in some cases!

#### Benchmarks vs. Taffy 0.1

| Benchmark | Taffy 0.1 | Taffy 0.2 | % change (0.1 -> 0.2) |
| --- | --- | --- | --- |
| wide/1_000 nodes (2-level hierarchy) | 3.5458 µs | 4.3571 µs | +23.333% |
| wide/10_000 nodes (2-level hierarchy) | 36.418 µs | 42.967 µs | +17.357% |
| wide/100_000 nodes (2-level hierarchy) | 1.8275 ms | 3.9096 ms | +112.26% |
| deep/4000 nodes (12-level hierarchy)) | 5.1845 s | 15.318 µs | -100.000% |
| deep/10_000 nodes (14-level hierarchy) | 75.978 s | 40.315 µs | -100.000% |
| deep/100_000 nodes (17-level hierarchy) | - | 2.7644 ms| - |
| deep/1_000_000 nodes (20-level hierarchy) | - | 1.2130 s| - |

(note that the table above contains multiple different units (milliseconds vs. microseconds vs. nanoseconds))

As you can see, we have actually regressed slightly in the "wide" benchmarks (where all nodes are siblings of a single parent node). Although it should be noted our results in these benchmarks are still very fast, especially on the 10,000 node benchmark which we consider to be the most realistic size where the result is measured in microseconds.

However, in the "deep" benchmarks we see dramatic improvements. The previous version of Taffy suffered from exponential blowup in the case of deeply nested hierachies. This has resulted in somewhat silly improvements like the 10,000 node (14-level) hierachy where Taffy 0.2 is a full 1 million times faster than Taffy 0.1. We've also included results with larger numbers of nodes (although you're unlikely to need that many) to demonstrate that this scalability continues up to even deeper levels of nesting.

#### Benchmarks vs. [Yoga](https://github.com/facebook/yoga)

Yoga benchmarks run via it's node.js bindings (the `yoga-layout-prebuilt` npm package), they were run a few times manually and it was verified that variance in the numbers of each run was minimal. It should be noted that this is using an old version of Yoga.

| Benchmark | Yoga | Taffy 0.2 |
| --- | --- | --- |
| yoga/10 nodes (1-level hierarchy) | 45.1670 µs | 33.297 ns |
| yoga/100 nodes (2-level hierarchy) | 134.1250 µs | 336.53 ns |
| yoga/1_000 nodes (3-level hierarchy) | 1.2221 ms | 3.8928 µs |
| yoga/10_000 nodes (4-level hierarchy) | 13.8672 ms | 36.162 µs |
| yoga/100_000 nodes (5-level hierarchy) | 141.5307 ms | 1.6404 ms |

(note that the table above contains multiple different units (milliseconds vs. microseconds vs. nanoseconds))

While we're trying not to get too excited (there could easily be an issue with our benchmarking methodology which make this an unfair comparison), we are pleased to see that we seem to be anywhere between 100x and 1000x times faster depending on the node count!

### Breaking API changes

#### Node creation changes

- `taffy::Node` is now unique only to the Taffy instance from which it was created.
- Renamed `Taffy.new_node(..)` -> `Taffy.new_with_children(..)`
- Renamed `Taffy.new_leaf()` -> `Taffy.new_leaf_with_measure()`
- Added `taffy::node::Taffy.new_leaf()` which allows the creation of new leaf-nodes without having to supply a measure function

#### Error handling/representation improvements

- Renamed `taffy::Error` -> `taffy::error::TaffyError`
- Replaced `taffy::error::InvalidChild` with a new `InvalidChild` variant of `taffy::error::TaffyError`
- Replaced `taffy::error::InvalidNode` with a new `InvalidNode` variant of `taffy::error::TaffyError`
- The following method new return `Err(TaffyError::ChildIndexOutOfBounds)` instead of panicking:
  - `taffy::Taffy::remove_child_at_index`
  - `taffy::Taffy::replace_child_at_index`
  - `taffy::Taffy::child_at_index`
- `Taffy::remove` now returns a `Result<usize, Error>`, to indicate if the operation was sucessful (and if it was, which ID was invalidated).

#### Some uses of `Option<f32>` replaced with a new `AvailableSpace` enum

A new enum `Taffy::layout::AvailableSpace` has been added.

The definition looks like this:

```rust
/// The amount of space available to a node in a given axis
pub enum AvailableSpace {
    /// The amount of space available is the specified number of pixels
    Definite(f32),
    /// The amount of space available is indefinite and the node should be laid out under a min-content constraint
    MinContent,
    /// The amount of space available is indefinite and the node should be laid out under a max-content constraint
    MaxContent,
}
```

This enum is now used instead of `Option<f32>` when calling `Taffy.compute_layout` (if you previously passing `Size::NONE` to `compute_layout`, then you will need to change this to `Size::MAX_CONTENT`).

And a different instance of it is passed as a new second parameter to `MeasureFunc`. `MeasureFunc`s may choose to use this parameter in their computation or ignore it as they see fit. The canonical example of when it makes sense to use it is when laying out text. If `MinContent` has been passed in the axis in which the text is flowing (i.e. the horizontal axis for left-to-right text), then you should line-break at every possible opportunity (e.g. all word boundaries), whereas if `MaxContent` has been passed then you shouldn't line break at all..

#### Builder methods are now `const` where possible

- Several convenience constants have been defined: notably `Style::DEFAULT`
- `Size<f32>.zero()` is now `Size::<f32>::ZERO`
- `Point<f32>.zero()` is now  `Point::<f32>::ZERO`
- `Size::undefined()` is now `Size::NONE`

#### Removals

- Removed `taffy::forest::Forest`. `taffy::node::Taffy` now handles it's own storage using a slotmap (which comes with a performance boost up to 90%).
- Removed `taffy::number::Number`. Use `Option<f32>` is used instead
  - the associated public `MinMax` and `OrElse` traits have also been removed; these should never have been public
- Removed unused dependencies `hashbrown`, `hash32`, and `typenum`. `slotmap` is now the only required dependency (`num_traits` and `arrayvec` are also required if you wish to use taffy in a `no_std` environment).

### Fixes

- Miscellaneous correctness fixes which align our implementation with Chrome:

  - Nodes can only ever have one parent
  - Fixed rounding of fractional values to follow latest Chrome - values are now rounded the same regardless of their position
  - Fixed computing free space when using both `flex-grow` and a minimum size
  - Padding is now only subtracted when determining the available space if the node size is unspecified, following [section 9.2.2 of the flexbox spec](https://www.w3.org/TR/css-flexbox-1/#line-sizing)
  - `MeasureFunc` (and hence `NodeData` and hence `Forest` and hence the public `Taffy` type) are now `Send` and `Sync`, enabling their use in async and parallel applications
- Taffy can now be vendored using `cargo-vendor` (README.md is now included in package).

## 0.1.0

### 0.1.0 Changed

- the `order` field of `Layout` is now public, and describes the relative z-ordering of nodes
- renamed crate from `stretch2` to `taffy`
- updated to the latest version of all dependencies to reduce upstream pain caused by duplicate dependencies
- renamed `stretch::node::Strech` -> `taffy::node::Taffy`

### 0.1.0 Fixed

- fixed feature strategy for `alloc` and `std`: these can now be compiled together, with `std`'s types taking priority

### 0.1.0 Removed

- removed Javascript / Kotlin / Swift bindings
  - the maintainer team lacks expertise to keep these working
  - more serious refactors are planned, and this will be challenging to keep working through that process
  - if you are interested in helping us maintain bindings to other languages, [get in touch](https://github.com/DioxusLabs/taffy/discussions)!
- the `serde_camel_case` and `serde_kebab_case` features have been removed: they were poorly motivated and were not correctly additive (if both were enabled compilation would fail)
- removed the `Direction` and `Overflow` structs, and the corresponding `direction` and `overflow` fields from `Style`
  - these had no effect in the current code base and were actively misleading

## stretch2 0.4.3

This is the final release of `stretch`: migrate to the crate named `taffy` for future fixes and features!

These notes describe the differences between this release and `stretch` 0.3.2, the abandoned crate from which this library was forked.

### Changed

- updated [assorted dependencies](https://github.com/vislyhq/stretch/commit/a6491117379cea52dedc9584d892594a143e8cb0)

### Fixed

- fixed an exponential performance blow-up with deep nesting
- fixed percent height values, which were using parent width
- recomputing layout no longer moves children of non-zero-positioned parent
- fixed broken Swift bindings<|MERGE_RESOLUTION|>--- conflicted
+++ resolved
@@ -1,6 +1,5 @@
 # Release Notes
 
-<<<<<<< HEAD
 ## 0.3.0 (Unreleased)
 
 ### Breaking API changes
@@ -11,14 +10,13 @@
 - Changed the `children` method of `LayoutTree` to return the `ChildIter` generic associated type to allow for custom tree storage implementations which do not store the children of a node contiguously.
 - Added `child_count`  method to `LayoutTree` for querying the number of children of a node. Required because the `children` method now returns an iterator instead of an array.
 - Added `is_childless` method to `LayoutTree` for querying whether a node has no children.
-=======
+
 ## 0.2.1
 
 ### Fixes
 
 - In case of conflicts, `min_size` now overrides `max_size` which overrides `size` (#261). This is the behaviour specified in the CSS specification, and was also the behaviour in Taffy `v0.1.0`, but a regression was introduced in Taffy `v0.2.0`.
 - `taffy::compute_layout` has been made public allowing Taffy to be used with custom storage (#263)
->>>>>>> 5ce388d2
 
 ## 0.2.0
 
