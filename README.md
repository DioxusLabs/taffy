# Stretch2

[![GitHub CI](https://github.com/DioxusLabs/stretch/actions/workflows/ci.yml/badge.svg)](https://github.com/DioxusLabs/stretch/actions/workflows/ci.yml)
[![crates.io](https://img.shields.io/crates/v/stretch2.svg)](https://crates.io/crates/stretch2)

> THIS IS A FORK OF THE ORIGINAL STRETCH. CURRENTLY MAINTAINED BY DIOXUS.

Stretch2 is an implementation of Flexbox written in [Rust](https://www.rust-lang.org).
The goal of stretch2 is to provide a solid foundation for layout across all platforms with a specific focus on mobile.
Long term we want stretch2 to not only support flexbox but also many other layout algorithms such as grid layout.
Stretch was made for and powers <https://visly.app>.

## Goals

Before using or contributing to stretch2 it is good to be aware of the core goals of the project. These are goals we are working towards, not necessarily features we currently support.

- High performance
- Cross platform
- Small binary size
- Support multiple layout systems
- Multi-threaded layout
- Language bindings for most common languages

## Supported Platforms

- Rust
- Android
- iOS
- JavaScript / TypeScript

## Usage

Stretch2 is built in Rust but comes with bindings to multiple languages and platforms so you can use it in a way that feels natural to your project.

### Rust

```toml
# Cargo.toml

[dependencies]
stretch2 = "0.3.2"
```

```rust
// main.rs

use stretch2::geometry::Size;
use stretch2::style::*;

fn main() -> Result<(), stretch2::Error> {
    let mut stretch2 = stretch2::node::Stretch::new();

    let child = stretch.new_node(
        Style { size: Size { width: Dimension::Percent(0.5), height: Dimension::Auto }, ..Default::default() },
        vec![],
    )?;

    let node = stretch.new_node(
        Style {
            size: Size { width: Dimension::Points(100.0), height: Dimension::Points(100.0) },
            justify_content: JustifyContent::Center,
            ..Default::default()
        },
        vec![child],
    )?;

    stretch.compute_layout(node, Size::undefined())?;
    dbg!(stretch.layout(node)?);
}

```

### Android

```groovy
// Build.gradle

android {
    splits {
        abi {
            enable true
        }
    }
}

dependencies {
    implementation 'app.visly.stretch:stretch:0.3.2'
}
```

```kotlin
// MainActivity.kt

val node = Node(
  Style(size = Size(Dimension.Points(100f), Dimension.Points(100f)), justifyContent = JustifyContent.Center),
  listOf(
    Node(Style(size = Size(Dimension.Percent(0.5f), Dimension.Percent(0.5f))), listOf())
  ))

val layout = node.computeLayout(Size(null, null))
Log.d(TAG, "width: ${layout.width}, height: ${layout.height}")
```

### iOS

```ruby
# Podfile

pod 'StretchKit', '~> 0.3.2'
```

```swift
// ViewController.swift

let node = Node(
  style: Style(size: Size(width: .points(100.0), height: .points(100.0)), justifyContent: .center),
  children: [
    Node(style: Style(size: Size(width: .percent(0.5), height: .percent(0.5))), children: [])
  ])

let layout = node.computeLayout(thatFits: Size(width: nil, height: nil))
print("width: \(layout.width), height: \(layout.height)")
```

### JavaScript

```bash
> npm install --save stretch-layout
```

```javascript
// index.js

import { Allocator, Node, JustifyContent } from 'stretch-layout';

const allocator = new Allocator();
const node = new Node(allocator, {width: 100, height: 100, justifyContent: JustifyContent.Center});
node.addChild(new Node(allocator, {width: '50%', height: '50%'}));
const layout = node.computeLayout();

console.log(layout.width, layout.height);
```

<<<<<<< HEAD
=======
## Contributing

Contributions are very welcome. Though we ask that you open an issue or pull request early in the process (before writing code) so we can discuss solutions and additions before you start spending time on implementing them. There are some specific areas where we would be extra happy to receive contributions in.

- Binary size reduction
- Runtime performance
- Ensure build / test environment works well on non macOS platforms
- Alternate layout systems (grid layout perhaps?)
- Web compatibility tests
- RTL support
- Platform bindings
- API improvements
- Documentation & Examples

>>>>>>> a3b89dfc
### Installation

If you don't have Rust installed you have to do that first as well as install some components that we make use of to format and lint the codebase. For more on Rust see their [website](https://www.rust-lang.org).

```bash
curl https://sh.rustup.rs -sSf | sh
rustup component add rustfmt
rustup component add clippy
```

Once that is done you can clone the repo and do some sanity checks to make sure everything is working correctly.

```bash
git clone https://github.com/vislyhq/stretch.git
cd stretch
cargo test
```

If you have made any changes to the API you should also update and run tests for all the platform bindings located in `/bindings/*`.

### Testing

Stretch2 is tested by validating that layouts written in stretch2 perform the same as in Chrome.
This is done by rendering an equivalent layout in HTML and then generating a Rust test case which asserts that the resulting layout is the same when run through stretch.

You can run these tests without setting up a webdriver environment but if you are looking to add any test case you will need to install [chromedriver](http://chromedriver.chromium.org).
If you are developing on macOS this is easy to do through brew.

```bash
brew tap homebrew/cask
brew cask install chromedriver
```

Once you have chromedriver installed and available in `PATH` you can re-generate all tests by running `cargo run --package gentest`.

To add a new test case add another HTML file to `/test_fixtures` following the current tests as a template for new tests.

### Benchmarking

Benchmarks build on the same infrastructure as testing, and actually benchmarks are automatically generated from test fixtures just like tests.
Run `cargo bench` to run benchmarks locally.

## Relationship to Yoga

[Yoga](https://www.yogalayout.com) is a cross-platform implementation of Flexbox written in C.
Yoga is a fantastic project but has some fundamental issues which we hope to resolve.
Compared to Yoga we aim to have a stronger adherence to web standards, a flexible architecture eventually supporting multiple layout algorithms, and future performance improvements including multi-threaded layout.
In addition to this we aim to use a safer language with a more modern codebase.<|MERGE_RESOLUTION|>--- conflicted
+++ resolved
@@ -141,23 +141,6 @@
 console.log(layout.width, layout.height);
 ```
 
-<<<<<<< HEAD
-=======
-## Contributing
-
-Contributions are very welcome. Though we ask that you open an issue or pull request early in the process (before writing code) so we can discuss solutions and additions before you start spending time on implementing them. There are some specific areas where we would be extra happy to receive contributions in.
-
-- Binary size reduction
-- Runtime performance
-- Ensure build / test environment works well on non macOS platforms
-- Alternate layout systems (grid layout perhaps?)
-- Web compatibility tests
-- RTL support
-- Platform bindings
-- API improvements
-- Documentation & Examples
-
->>>>>>> a3b89dfc
 ### Installation
 
 If you don't have Rust installed you have to do that first as well as install some components that we make use of to format and lint the codebase. For more on Rust see their [website](https://www.rust-lang.org).
