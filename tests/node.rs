--- conflicted
+++ resolved
@@ -111,11 +111,7 @@
         assert_eq!(taffy.children(node0).unwrap().as_slice(), &[node1]);
 
         // Disconnect the tree: <0> <2>
-<<<<<<< HEAD
-        let _ = sprawl.remove(node1).unwrap();
-=======
-        taffy.remove(node1);
->>>>>>> d960ac1c
+        let _ = taffy.remove(node1).unwrap();
 
         assert!(taffy.style(node1).is_err());
 
@@ -190,12 +186,7 @@
         let child = taffy.new_with_children(FlexboxLayout::default(), &[]).unwrap();
         taffy.add_child(parent, child).unwrap();
 
-<<<<<<< HEAD
-        let _ = sprawl.remove(child).unwrap();
-        let _ = sprawl.remove(parent).unwrap();
-=======
-        taffy.remove(child);
-        taffy.remove(parent);
->>>>>>> d960ac1c
+        taffy.remove(child).unwrap();
+        taffy.remove(parent).unwrap();
     }
 }