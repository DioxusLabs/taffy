--- conflicted
+++ resolved
@@ -26,22 +26,7 @@
 }
 
 impl NodeData {
-<<<<<<< HEAD
-=======
-    /// Create the data for a new node with a [`MeasureFunc`]
-    #[must_use]
-    pub const fn new_with_measure(style: FlexboxLayout, measure: MeasureFunc) -> Self {
-        Self {
-            style,
-            measure: Some(measure),
-            main_size_layout_cache: None,
-            other_layout_cache: None,
-            layout: Layout::new(),
-            is_dirty: true,
-        }
-    }
 
->>>>>>> c68f23a9
     /// Create the data for a new node
     #[must_use]
     pub const fn new(style: FlexboxLayout) -> Self {
