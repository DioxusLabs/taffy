//! Commonly used types

<<<<<<< HEAD
=======
#[cfg(feature = "flexbox")]
use crate::{
    compute::LayoutAlgorithm,
    layout::{SizeAndBaselines, SizingMode},
};

/// Apply the flexbox algorithm and recursively layout the specified node
#[cfg(feature = "flexbox")]
#[inline(always)]
pub fn layout_flexbox(
    tree: &mut impl LayoutTree,
    node: Node,
    known_dimensions: Size<Option<f32>>,
    parent_size: Size<Option<f32>>,
    available_space: Size<AvailableSpace>,
    sizing_mode: SizingMode,
) -> SizeAndBaselines {
    crate::compute::flexbox::FlexboxAlgorithm::perform_layout(
        tree,
        node,
        known_dimensions,
        parent_size,
        available_space,
        sizing_mode,
    )
}

>>>>>>> 0bccf6cb
pub use crate::{
    geometry::{Line, Rect, Size},
    layout::Layout,
    node::{Node, Taffy},
    style::{
        AlignContent, AlignItems, AlignSelf, AvailableSpace, Dimension, Display, JustifyContent, JustifyItems,
        JustifySelf, LengthPercentage, LengthPercentageAuto, Position, Style,
    },
    style_helpers::{
        auto, fit_content, max_content, min_content, percent, points, zero, FromFlex, FromPercent, FromPoints,
        TaffyAuto, TaffyFitContent, TaffyMaxContent, TaffyMinContent, TaffyZero,
    },
    tree::LayoutTree,
};

#[cfg(feature = "flexbox")]
pub use crate::style::{FlexDirection, FlexWrap};

#[cfg(feature = "grid")]
pub use crate::style::{
    GridAutoFlow, GridPlacement, GridTrackRepetition, MaxTrackSizingFunction, MinTrackSizingFunction,
    NonRepeatedTrackSizingFunction, TrackSizingFunction,
};
#[cfg(feature = "grid")]
pub use crate::style_helpers::{
    evenly_sized_tracks, flex, fr, line, minmax, repeat, span, TaffyGridLine, TaffyGridSpan,
};<|MERGE_RESOLUTION|>--- conflicted
+++ resolved
@@ -1,35 +1,5 @@
 //! Commonly used types
 
-<<<<<<< HEAD
-=======
-#[cfg(feature = "flexbox")]
-use crate::{
-    compute::LayoutAlgorithm,
-    layout::{SizeAndBaselines, SizingMode},
-};
-
-/// Apply the flexbox algorithm and recursively layout the specified node
-#[cfg(feature = "flexbox")]
-#[inline(always)]
-pub fn layout_flexbox(
-    tree: &mut impl LayoutTree,
-    node: Node,
-    known_dimensions: Size<Option<f32>>,
-    parent_size: Size<Option<f32>>,
-    available_space: Size<AvailableSpace>,
-    sizing_mode: SizingMode,
-) -> SizeAndBaselines {
-    crate::compute::flexbox::FlexboxAlgorithm::perform_layout(
-        tree,
-        node,
-        known_dimensions,
-        parent_size,
-        available_space,
-        sizing_mode,
-    )
-}
-
->>>>>>> 0bccf6cb
 pub use crate::{
     geometry::{Line, Rect, Size},
     layout::Layout,
