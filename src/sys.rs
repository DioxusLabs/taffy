//! Allocator-flexible data types

// When std is enabled, prefer those types
#[cfg(feature = "std")]
pub use self::std::*;

// When alloc but not std is enabled, use those types
#[cfg(all(feature = "alloc", not(feature = "std")))]
pub use self::alloc::*;

// When neither alloc or std is enabled, use a heapless fallback
#[cfg(all(not(feature = "alloc"), not(feature = "std")))]
pub use self::core::*;

#[cfg(feature = "std")]
mod std {
    /// An allocation-backend agnostic [`Box`] type
    pub type Box<A> = std::boxed::Box<A>;
    /// An allocation-backend agnostic map type
    pub type Map<K, V> = std::collections::HashMap<K, V>;
    /// An allocation-backend agnostic vector type
    pub type Vec<A> = std::vec::Vec<A>;
    /// A vector of child nodes
    pub type ChildrenVec<A> = std::vec::Vec<A>;
    /// A vector of parent nodes
    pub type ParentsVec<A> = std::vec::Vec<A>;

<<<<<<< HEAD
    /// Creates a new map with the capacity for the specified number of items before it must be resized
=======
    #[must_use]
>>>>>>> 0d46716f
    pub fn new_map_with_capacity<K, V>(capacity: usize) -> Map<K, V>
    where
        K: Eq + std::hash::Hash,
    {
        Map::with_capacity(capacity)
    }

<<<<<<< HEAD
    /// Creates a new vector with the capacity for the specified number of items before it must be resized
=======
    #[must_use]
>>>>>>> 0d46716f
    pub fn new_vec_with_capacity<A>(capacity: usize) -> Vec<A> {
        Vec::with_capacity(capacity)
    }

    #[inline]
<<<<<<< HEAD
    /// Rounds to the nearest whole number
=======
    #[must_use]
>>>>>>> 0d46716f
    pub fn round(value: f32) -> f32 {
        value.round()
    }

    #[inline]
<<<<<<< HEAD
    /// Computes the absolute value
=======
    #[must_use]
>>>>>>> 0d46716f
    pub fn abs(value: f32) -> f32 {
        value.abs()
    }
}

#[cfg(all(feature = "alloc", not(feature = "std")))]
mod alloc {
    extern crate alloc;

    /// An allocation-backend agnostic `Box` type
    pub type Box<A> = alloc::boxed::Box<A>;
    /// An allocation-backend agnostic map type
    pub type Map<K, V> = hashbrown::HashMap<K, V>;
    /// An allocation-backend agnostic vector type
    pub type Vec<A> = alloc::vec::Vec<A>;
    /// A vector of child nodes
    pub type ChildrenVec<A> = alloc::vec::Vec<A>;
    /// A vector of parent nodes
    pub type ParentsVec<A> = alloc::vec::Vec<A>;

<<<<<<< HEAD
    /// Creates a new map with the capacity for the specified number of items before it must be resized
=======
    #[must_use]
>>>>>>> 0d46716f
    pub fn new_map_with_capacity<K, V>(capacity: usize) -> Map<K, V> {
        Map::with_capacity(capacity)
    }

<<<<<<< HEAD
    /// Creates a new vector with the capacity for the specified number of items before it must be resized
=======
    #[must_use]
>>>>>>> 0d46716f
    pub fn new_vec_with_capacity<A>(capacity: usize) -> Vec<A> {
        Vec::with_capacity(capacity)
    }

    #[inline]
<<<<<<< HEAD
    /// Rounds to the nearest whole number
=======
    #[must_use]
>>>>>>> 0d46716f
    pub fn round(value: f32) -> f32 {
        num_traits::float::FloatCore::round(value)
    }

    #[inline]
<<<<<<< HEAD
    /// Computes the absolute value
=======
    #[must_use]
>>>>>>> 0d46716f
    pub fn abs(value: f32) -> f32 {
        num_traits::float::FloatCore::abs(value)
    }
}

#[cfg(all(not(feature = "alloc"), not(feature = "std")))]
mod core {
    /// The maximum number of nodes in the forest
    pub const MAX_NODE_COUNT: usize = 256;
    /// The maximum number of children of any given node
    pub const MAX_CHILD_COUNT: usize = 16;
    /// The maximum number of parents for each child
    pub const MAX_PARENTS_COUNT: usize = 1;

    /// An allocation-backend agnostic map type
    pub type Map<K, V> = crate::indexmap::FnvIndexMap<K, V, MAX_NODE_COUNT>;
    /// An allocation-backend agnostic vector type
    pub type Vec<A> = arrayvec::ArrayVec<A, MAX_NODE_COUNT>;
    /// A vector of child nodes, whose length cannot exceed [`MAX_CHILD_COUNT`]
    pub type ChildrenVec<A> = arrayvec::ArrayVec<A, MAX_CHILD_COUNT>;
    /// A vector of parent nodes, whose length cannot exceed [`MAX_PARENTS_COUNT`]
    pub type ParentsVec<A> = arrayvec::ArrayVec<A, MAX_PARENTS_COUNT>;

<<<<<<< HEAD
    /// Creates a new map with the capacity for the specified number of items
    ///
    /// This map cannot be resized.
=======
    #[must_use]
>>>>>>> 0d46716f
    pub fn new_map_with_capacity<K, V>(_capacity: usize) -> Map<K, V>
    where
        K: Eq + ::hash32::Hash,
    {
        Map::new()
    }

<<<<<<< HEAD
    /// Creates a new map with the capacity for the specified number of items before it must be resized
    ///
    /// This vector cannot be resized.
=======
    #[must_use]
>>>>>>> 0d46716f
    pub fn new_vec_with_capacity<A, const CAP: usize>(_capacity: usize) -> arrayvec::ArrayVec<A, CAP> {
        arrayvec::ArrayVec::new()
    }

    /// Rounds to the nearest whole number
    #[inline]
    #[must_use]
    pub fn round(value: f32) -> f32 {
        num_traits::float::FloatCore::round(value)
    }

    /// Computes the absolute value
    #[inline]
    #[must_use]
    pub fn abs(value: f32) -> f32 {
        num_traits::float::FloatCore::abs(value)
    }
}<|MERGE_RESOLUTION|>--- conflicted
+++ resolved
@@ -25,11 +25,8 @@
     /// A vector of parent nodes
     pub type ParentsVec<A> = std::vec::Vec<A>;
 
-<<<<<<< HEAD
     /// Creates a new map with the capacity for the specified number of items before it must be resized
-=======
     #[must_use]
->>>>>>> 0d46716f
     pub fn new_map_with_capacity<K, V>(capacity: usize) -> Map<K, V>
     where
         K: Eq + std::hash::Hash,
@@ -37,31 +34,20 @@
         Map::with_capacity(capacity)
     }
 
-<<<<<<< HEAD
-    /// Creates a new vector with the capacity for the specified number of items before it must be resized
-=======
+    /// Creates a new vector with the capacity for the specified number of items before it must be resized    
     #[must_use]
->>>>>>> 0d46716f
     pub fn new_vec_with_capacity<A>(capacity: usize) -> Vec<A> {
         Vec::with_capacity(capacity)
     }
 
-    #[inline]
-<<<<<<< HEAD
     /// Rounds to the nearest whole number
-=======
     #[must_use]
->>>>>>> 0d46716f
     pub fn round(value: f32) -> f32 {
         value.round()
     }
 
-    #[inline]
-<<<<<<< HEAD
     /// Computes the absolute value
-=======
     #[must_use]
->>>>>>> 0d46716f
     pub fn abs(value: f32) -> f32 {
         value.abs()
     }
@@ -82,40 +68,26 @@
     /// A vector of parent nodes
     pub type ParentsVec<A> = alloc::vec::Vec<A>;
 
-<<<<<<< HEAD
     /// Creates a new map with the capacity for the specified number of items before it must be resized
-=======
     #[must_use]
->>>>>>> 0d46716f
     pub fn new_map_with_capacity<K, V>(capacity: usize) -> Map<K, V> {
         Map::with_capacity(capacity)
     }
 
-<<<<<<< HEAD
     /// Creates a new vector with the capacity for the specified number of items before it must be resized
-=======
     #[must_use]
->>>>>>> 0d46716f
     pub fn new_vec_with_capacity<A>(capacity: usize) -> Vec<A> {
         Vec::with_capacity(capacity)
     }
 
-    #[inline]
-<<<<<<< HEAD
     /// Rounds to the nearest whole number
-=======
     #[must_use]
->>>>>>> 0d46716f
     pub fn round(value: f32) -> f32 {
         num_traits::float::FloatCore::round(value)
     }
 
-    #[inline]
-<<<<<<< HEAD
     /// Computes the absolute value
-=======
     #[must_use]
->>>>>>> 0d46716f
     pub fn abs(value: f32) -> f32 {
         num_traits::float::FloatCore::abs(value)
     }
@@ -139,13 +111,10 @@
     /// A vector of parent nodes, whose length cannot exceed [`MAX_PARENTS_COUNT`]
     pub type ParentsVec<A> = arrayvec::ArrayVec<A, MAX_PARENTS_COUNT>;
 
-<<<<<<< HEAD
     /// Creates a new map with the capacity for the specified number of items
     ///
     /// This map cannot be resized.
-=======
     #[must_use]
->>>>>>> 0d46716f
     pub fn new_map_with_capacity<K, V>(_capacity: usize) -> Map<K, V>
     where
         K: Eq + ::hash32::Hash,
@@ -153,13 +122,10 @@
         Map::new()
     }
 
-<<<<<<< HEAD
     /// Creates a new map with the capacity for the specified number of items before it must be resized
     ///
     /// This vector cannot be resized.
-=======
     #[must_use]
->>>>>>> 0d46716f
     pub fn new_vec_with_capacity<A, const CAP: usize>(_capacity: usize) -> arrayvec::ArrayVec<A, CAP> {
         arrayvec::ArrayVec::new()
     }
