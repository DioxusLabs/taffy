--- conflicted
+++ resolved
@@ -231,19 +231,9 @@
     }
 }
 
-impl Size<Dimension> {
-    /// Converts any `parent`-relative values for size into an absolute size
-    pub(crate) fn resolve(&self, parent: Size<Option<f32>>) -> Size<Option<f32>> {
-<<<<<<< HEAD
-        Size { width: self.width.resolve(parent.width), height: self.height.resolve(parent.height) }
-    }
-}
-
 impl Size<Option<Dimension>> {
     /// Converts any `parent`-relative values for size into an absolute size
     pub(crate) fn resolve(&self, parent: Size<Option<f32>>) -> Size<Option<f32>> {
-=======
->>>>>>> 72831379
         Size { width: self.width.resolve(parent.width), height: self.height.resolve(parent.height) }
     }
 }
