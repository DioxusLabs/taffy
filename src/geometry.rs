//! Geometric primitives useful for layout

use core::ops::Add;

use crate::number::Number;
use crate::style::{Dimension, FlexDirection};

/// An axis-aligned UI rectangle
#[derive(Debug, Copy, Clone, PartialEq)]
#[cfg_attr(feature = "serde", derive(Serialize, Deserialize))]
#[cfg_attr(feature = "serde", serde(default))]
pub struct Rect<T> {
    /// This can represent either the x-coordinate of the starting edge,
    /// or the amount of padding on the starting side.
    ///
    /// The starting edge is the left edge when working with LTR text,
    /// and the right edge when working with RTL text.
    pub start: T,
    /// This can represent either the x-coordinate of the ending edge,
    /// or the amount of padding on the ending side.
    ///
    /// The ending edge is the right edge when working with LTR text,
    /// and the left edge when working with RTL text.
    pub end: T,
    /// This can represent either the y-coordinate of the top edge,
    /// or the amount of padding on the top side.
    pub top: T,
    /// This can represent either the y-coordinate of the bottom edge,
    /// or the amount of padding on the bottom side.
    pub bottom: T,
}

impl<T> Rect<T> {
    /// Applies the function `f` to all four sides of the [`Rect`]
    ///
    /// This is used to transform a `Rect<T>` into a `Rect<R>`.
    pub(crate) fn map<R, F>(self, f: F) -> Rect<R>
    where
        F: Fn(T) -> R,
    {
        Rect { start: f(self.start), end: f(self.end), top: f(self.top), bottom: f(self.bottom) }
    }

    /// Applies the function `f` to all four sides of the rect
    ///
    /// When applied to the left and right sides, the width is used
    /// as the second parameter of `f`.
    /// When applied to the top or bottom sides, the height is used instead.
    pub(crate) fn zip_size<R, F, U>(self, size: Size<U>, f: F) -> Rect<R>
    where
        F: Fn(T, U) -> R,
        U: Copy,
    {
        Rect {
            start: f(self.start, size.width),
            end: f(self.end, size.width),
            top: f(self.top, size.height),
            bottom: f(self.bottom, size.height),
        }
    }
}

impl<T> Rect<T>
where
    T: Add<Output = T> + Copy + Clone,
{
    /// The sum of [`Rect.start`](Rect) and [`Rect.end`](Rect)
    ///
    /// This is typically used when computing total padding.
    ///
    /// **NOTE:** this is *not* the width of the rectangle.
    pub(crate) fn horizontal_axis_sum(&self) -> T {
        self.start + self.end
    }

    /// The sum of [`Rect.top`](Rect) and [`Rect.bottom`](Rect)
    ///
    /// This is typically used when computing total padding.
    ///
    /// **NOTE:** this is *not* the height of the rectangle.
    pub(crate) fn vertical_axis_sum(&self) -> T {
        self.top + self.bottom
    }

    /// The sum of the two fields of the [`Rect`] representing the main axis.
    ///
    /// This is typically used when computing total padding.
    ///
    /// If the [`FlexDirection`] is [`FlexDirection::Row`] or [`FlexDirection::RowReverse`], this is [`Rect::horizontal`].
    /// Otherwise, this is [`Rect::vertical`].
    pub(crate) fn main_axis_sum(&self, direction: FlexDirection) -> T {
        if direction.is_row() {
            self.horizontal_axis_sum()
        } else {
            self.vertical_axis_sum()
        }
    }

    /// The sum of the two fields of the [`Rect`] representing the cross axis.
    ///
    /// If the [`FlexDirection`] is [`FlexDirection::Row`] or [`FlexDirection::RowReverse`], this is [`Rect::vertical`].
    /// Otherwise, this is [`Rect::horizontal`].
    pub(crate) fn cross_axis_sum(&self, direction: FlexDirection) -> T {
        if direction.is_row() {
            self.vertical_axis_sum()
        } else {
            self.horizontal_axis_sum()
        }
    }
}

impl<T> Rect<T>
where
    T: Copy + Clone,
{
    /// The `start` or `top` value of the [`Rect`], from the perspective of the main layout axis
    pub(crate) fn main_start(&self, direction: FlexDirection) -> T {
        if direction.is_row() {
            self.start
        } else {
            self.top
        }
    }

    /// The `end` or `bottom` value of the [`Rect`], from the perspective of the main layout axis
    pub(crate) fn main_end(&self, direction: FlexDirection) -> T {
        if direction.is_row() {
            self.end
        } else {
            self.bottom
        }
    }

    /// The `start` or `top` value of the [`Rect`], from the perspective of the cross layout axis
    pub(crate) fn cross_start(&self, direction: FlexDirection) -> T {
        if direction.is_row() {
            self.top
        } else {
            self.start
        }
    }

    /// The `end` or `bottom` value of the [`Rect`], from the perspective of the main layout axis
    pub(crate) fn cross_end(&self, direction: FlexDirection) -> T {
        if direction.is_row() {
            self.bottom
        } else {
            self.end
        }
    }
}

/// The width and height of a [`Rect`]
#[derive(Debug, Copy, Clone, PartialEq)]
#[cfg_attr(feature = "serde", derive(Serialize, Deserialize))]
#[cfg_attr(feature = "serde", serde(default))]
pub struct Size<T> {
    /// The x extent of the rectangle
    pub width: T,
    /// The y extent of the rectangle
    pub height: T,
}

impl Size<()> {
<<<<<<< HEAD
    /// Generates a `Size<Number>` with undefined width and height
=======
    #[must_use]
>>>>>>> 0d46716f
    pub fn undefined() -> Size<Number> {
        Size { width: Number::Undefined, height: Number::Undefined }
    }
}

impl<T> Size<T> {
    /// Applies the function `f` to both the width and height
    ///
    /// This is used to transform a `Rect<T>` into a `Rect<R>`.
    pub fn map<R, F>(self, f: F) -> Size<R>
    where
        F: Fn(T) -> R,
    {
        Size { width: f(self.width), height: f(self.height) }
    }

    /// Sets the extent of the main layout axis
    ///
    /// Whether this is the width or height depends on the `direction` provided
    pub(crate) fn set_main(&mut self, direction: FlexDirection, value: T) {
        if direction.is_row() {
            self.width = value
        } else {
            self.height = value
        }
    }

    /// Sets the extent of the cross layout axis
    ///
    /// Whether this is the width or height depends on the `direction` provided
    pub(crate) fn set_cross(&mut self, direction: FlexDirection, value: T) {
        if direction.is_row() {
            self.height = value
        } else {
            self.width = value
        }
    }

    /// Gets the extent of the main layout axis
    ///
    /// Whether this is the width or height depends on the `direction` provided
    pub(crate) fn main(self, direction: FlexDirection) -> T {
        if direction.is_row() {
            self.width
        } else {
            self.height
        }
    }

    /// Gets the extent of the cross layout axis
    ///
    /// Whether this is the width or height depends on the `direction` provided
    pub(crate) fn cross(self, direction: FlexDirection) -> T {
        if direction.is_row() {
            self.height
        } else {
            self.width
        }
    }
}

impl Size<f32> {
<<<<<<< HEAD
    /// A [`Size`] with zero width and height
=======
    #[must_use]
>>>>>>> 0d46716f
    pub fn zero() -> Self {
        Self { width: 0.0, height: 0.0 }
    }
}

impl Size<Dimension> {
    pub(crate) fn resolve(&self, parent: Size<Number>) -> Size<Number> {
        Size { width: self.width.resolve(parent.width), height: self.height.resolve(parent.height) }
    }
}

/// A 2-dimensional coordinate.
///
/// When used in association with a [`Rect`], represents the bottom-left corner.
#[derive(Debug, Copy, Clone, PartialEq)]
pub struct Point<T> {
    /// The x-coordinate
    pub x: T,
    /// The y-coordinate
    pub y: T,
}

impl Point<f32> {
<<<<<<< HEAD
    /// A [`Point`] with values (0,0), representing the origin
=======
    #[must_use]
>>>>>>> 0d46716f
    pub fn zero() -> Self {
        Self { x: 0.0, y: 0.0 }
    }
}<|MERGE_RESOLUTION|>--- conflicted
+++ resolved
@@ -162,11 +162,8 @@
 }
 
 impl Size<()> {
-<<<<<<< HEAD
     /// Generates a `Size<Number>` with undefined width and height
-=======
     #[must_use]
->>>>>>> 0d46716f
     pub fn undefined() -> Size<Number> {
         Size { width: Number::Undefined, height: Number::Undefined }
     }
@@ -229,11 +226,8 @@
 }
 
 impl Size<f32> {
-<<<<<<< HEAD
     /// A [`Size`] with zero width and height
-=======
     #[must_use]
->>>>>>> 0d46716f
     pub fn zero() -> Self {
         Self { width: 0.0, height: 0.0 }
     }
@@ -257,11 +251,8 @@
 }
 
 impl Point<f32> {
-<<<<<<< HEAD
     /// A [`Point`] with values (0,0), representing the origin
-=======
     #[must_use]
->>>>>>> 0d46716f
     pub fn zero() -> Self {
         Self { x: 0.0, y: 0.0 }
     }
