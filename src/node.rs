--- conflicted
+++ resolved
@@ -121,18 +121,11 @@
         self.forest.clear();
     }
 
-<<<<<<< HEAD
-    /// Remove nodes. Returns the id of the node removed.
+    /// Remove a specific [`Node`] from the tree
+    ///
+    /// Its [`Id`] is marked as invalid. Returns the id of the node removed.
     pub fn remove(&mut self, node: Node) -> Result<usize, Error> {
-        let id = self.find_node(node)?;
-=======
-    /// Remove a specific [`Node`] from the tree
-    ///
-    /// Its [`Id`] is marked as invalid.
-    pub fn remove(&mut self, node: Node) {
         let id = if let Ok(id) = self.find_node(node) { id } else { return };
->>>>>>> d960ac1c
-
         self.nodes_to_ids.remove(&node);
         self.ids_to_nodes.remove(&id);
 
