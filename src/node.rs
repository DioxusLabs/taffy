--- conflicted
+++ resolved
@@ -55,13 +55,10 @@
 }
 
 impl Sprawl {
-<<<<<<< HEAD
     /// Creates a new [`Sprawl`]
     ///
     /// The default capacity of a [`Sprawl`] is 16 nodes.
-=======
     #[must_use]
->>>>>>> 0d46716f
     pub fn new() -> Self {
         Default::default()
     }
@@ -148,28 +145,18 @@
         Ok(())
     }
 
-<<<<<<< HEAD
-    /// Adds a `child` [`Node`] under the supplied `node`
-    pub fn add_child(&mut self, node: Node, child: Node) -> Result<(), Error> {
-        let node_id = self.find_node(node)?;
-=======
+    /// Adds a `child` [`Node`] under the supplied `parent`
     pub fn add_child(&mut self, parent: Node, child: Node) -> Result<(), Error> {
         let node_id = self.find_node(parent)?;
->>>>>>> 0d46716f
         let child_id = self.find_node(child)?;
 
         self.forest.add_child(node_id, child_id);
         Ok(())
     }
 
-<<<<<<< HEAD
-    /// Directly sets the `children` of the supplied `Node`
-    pub fn set_children(&mut self, node: Node, children: &[Node]) -> Result<(), Error> {
-        let node_id = self.find_node(node)?;
-=======
+    /// Directly sets the `children` of the supplied `parent`
     pub fn set_children(&mut self, parent: Node, children: &[Node]) -> Result<(), Error> {
         let node_id = self.find_node(parent)?;
->>>>>>> 0d46716f
         let children_id = children.iter().map(|child| self.find_node(*child)).collect::<Result<ChildrenVec<_>, _>>()?;
 
         // Remove node as parent from all its current children.
@@ -187,50 +174,34 @@
         Ok(())
     }
 
-<<<<<<< HEAD
     /// Removes the `child` of the parent `node`
     ///
     /// The child is not removed from the forest entirely, it is simply no longer attached to its previous parent.
-    pub fn remove_child(&mut self, node: Node, child: Node) -> Result<Node, Error> {
-        let node_id = self.find_node(node)?;
-=======
     pub fn remove_child(&mut self, parent: Node, child: Node) -> Result<Node, Error> {
         let node_id = self.find_node(parent)?;
->>>>>>> 0d46716f
         let child_id = self.find_node(child)?;
 
         let prev_id = self.forest.remove_child(node_id, child_id);
         Ok(self.ids_to_nodes[&prev_id])
     }
 
-<<<<<<< HEAD
-    /// Removes the child at the given `index` from the parent `node`
+    /// Removes the child at the given `index` from the `parent`
     ///
     /// The child is not removed from the forest entirely, it is simply no longer attached to its previous parent.
-    pub fn remove_child_at_index(&mut self, node: Node, index: usize) -> Result<Node, Error> {
-        let node_id = self.find_node(node)?;
-=======
     pub fn remove_child_at_index(&mut self, parent: Node, child_index: usize) -> Result<Node, Error> {
         let node_id = self.find_node(parent)?;
->>>>>>> 0d46716f
         // TODO: index check
 
         let prev_id = self.forest.remove_child_at_index(node_id, child_index);
         Ok(self.ids_to_nodes[&prev_id])
     }
 
-<<<<<<< HEAD
-    /// Replaces the child at the given `index` from the parent `node` with the new `child` node
+    /// Replaces the child at the given `child_index` from the `parent` node with the new `child` node
     ///
     /// The child is not removed from the forest entirely, it is simply no longer attached to its previous parent.
-    pub fn replace_child_at_index(&mut self, node: Node, index: usize, child: Node) -> Result<Node, Error> {
-        let node_id = self.find_node(node)?;
-        let child_id = self.find_node(child)?;
-=======
     pub fn replace_child_at_index(&mut self, parent: Node, child_index: usize, new_child: Node) -> Result<Node, Error> {
         let node_id = self.find_node(parent)?;
         let child_id = self.find_node(new_child)?;
->>>>>>> 0d46716f
         // TODO: index check
 
         self.forest.parents[child_id].push(node_id);
@@ -242,37 +213,22 @@
         Ok(self.ids_to_nodes[&old_child])
     }
 
-<<<<<<< HEAD
-    /// Returns a list of children of the given [`Node`]
-    pub fn children(&self, node: Node) -> Result<Vec<Node>, Error> {
-        let id = self.find_node(node)?;
-        Ok(self.forest.children[id].iter().map(|child| self.ids_to_nodes[child]).collect())
-    }
-
-    /// Returns the child [`Node`] of the parent `node` at the provided `index`
-    pub fn child_at_index(&self, node: Node, index: usize) -> Result<Node, Error> {
-        let id = self.find_node(node)?;
-        Ok(self.ids_to_nodes[&self.forest.children[id][index]])
-    }
-
-    /// Returns the number of children of the parent `node`
-    pub fn child_count(&self, node: Node) -> Result<usize, Error> {
-        let id = self.find_node(node)?;
-=======
+    /// Returns the child [`Node`] of the parent `node` at the provided `child_index`
+    pub fn child_at_index(&self, parent: Node, child_index: usize) -> Result<Node, Error> {
+        let id = self.find_node(parent)?;
+        Ok(self.ids_to_nodes[&self.forest.children[id][child_index]])
+    }
+
+    /// Returns the number of children of the `parent` [`Node`]
+    pub fn child_count(&self, parent: Node) -> Result<usize, Error> {
+        let id = self.find_node(parent)?;
+        Ok(self.forest.children[id].len())
+    }
+  
+    /// Returns a list of children that belong to the [`Parent`]
     pub fn children(&self, parent: Node) -> Result<Vec<Node>, Error> {
         let id = self.find_node(parent)?;
         Ok(self.forest.children[id].iter().map(|child| self.ids_to_nodes[child]).collect())
-    }
-
-    pub fn child_at_index(&self, parent: Node, child_index: usize) -> Result<Node, Error> {
-        let id = self.find_node(parent)?;
-        Ok(self.ids_to_nodes[&self.forest.children[id][child_index]])
-    }
-
-    pub fn child_count(&self, parent: Node) -> Result<usize, Error> {
-        let id = self.find_node(parent)?;
->>>>>>> 0d46716f
-        Ok(self.forest.children[id].len())
     }
 
     /// Sets the [`Style`] of the provided `node`
@@ -330,11 +286,8 @@
 }
 
 impl Allocator {
-<<<<<<< HEAD
     /// Creates a fresh [`Allocator`]
-=======
     #[must_use]
->>>>>>> 0d46716f
     pub const fn new() -> Self {
         Self { new_id: AtomicUsize::new(0) }
     }
