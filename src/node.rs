--- conflicted
+++ resolved
@@ -10,11 +10,7 @@
 use crate::sys::Box;
 use crate::sys::{new_map_with_capacity, ChildrenVec, Map, Vec};
 use crate::Error;
-<<<<<<< HEAD
-use core::ops::Drop;
-=======
 use core::sync::atomic::{AtomicUsize, Ordering};
->>>>>>> 8f72a707
 
 pub enum MeasureFunc {
     Raw(fn(Size<Number>) -> Size<f32>),
