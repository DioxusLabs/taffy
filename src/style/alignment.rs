//! Style types for controlling alignment

<<<<<<< HEAD
#[cfg(feature = "wasm")]
use wasm_bindgen::prelude::*;

/// Used to control how child [`Nodes`](crate::node::Node) are aligned.
=======
/// Used to control how child nodes are aligned.
>>>>>>> 563d5dce
/// For Flexbox it controls alignment in the cross axis
/// For Grid it controls alignment in the block axis
///
/// [MDN](https://developer.mozilla.org/en-US/docs/Web/CSS/align-items)
#[repr(u8)]
#[derive(Copy, Clone, PartialEq, Eq, Debug)]
#[cfg_attr(feature = "serde", derive(Serialize, Deserialize))]
#[cfg_attr(feature = "wasm", wasm_bindgen)]
pub enum AlignItems {
    /// Items are packed toward the start of the axis
    Start,
    /// Items are packed toward the end of the axis
    End,
    /// Items are packed towards the flex-relative start of the axis.
    ///
    /// For flex containers with flex_direction RowReverse or ColumnReverse this is equivalent
    /// to End. In all other cases it is equivalent to Start.
    FlexStart,
    /// Items are packed towards the flex-relative end of the axis.
    ///
    /// For flex containers with flex_direction RowReverse or ColumnReverse this is equivalent
    /// to Start. In all other cases it is equivalent to End.
    FlexEnd,
    /// Items are packed along the center of the cross axis
    Center,
    /// Items are aligned such as their baselines align
    Baseline,
    /// Stretch to fill the container
    Stretch,
}
<<<<<<< HEAD

impl TryFrom<i32> for AlignItems {
    type Error = ();
    fn try_from(n: i32) -> Result<Self, ()> {
        match n {
            0 => Ok(AlignItems::Start),
            1 => Ok(AlignItems::End),
            2 => Ok(AlignItems::FlexStart),
            3 => Ok(AlignItems::FlexEnd),
            4 => Ok(AlignItems::Center),
            5 => Ok(AlignItems::Baseline),
            6 => Ok(AlignItems::Stretch),
            _ => Err(()),
        }
    }
}

/// Used to control how child [`Nodes`](crate::node::Node) are aligned.
=======
/// Used to control how child nodes are aligned.
>>>>>>> 563d5dce
/// Does not apply to Flexbox, and will be ignored if specified on a flex container
/// For Grid it controls alignment in the inline axis
///
/// [MDN](https://developer.mozilla.org/en-US/docs/Web/CSS/justify-items)
pub type JustifyItems = AlignItems;
/// Used to control how the specified nodes is aligned.
/// Overrides the parent Node's `AlignItems` property.
/// For Flexbox it controls alignment in the cross axis
/// For Grid it controls alignment in the block axis
///
/// [MDN](https://developer.mozilla.org/en-US/docs/Web/CSS/align-self)
pub type AlignSelf = AlignItems;
/// Used to control how the specified nodes is aligned.
/// Overrides the parent Node's `JustifyItems` property.
/// Does not apply to Flexbox, and will be ignored if specified on a flex child
/// For Grid it controls alignment in the inline axis
///
/// [MDN](https://developer.mozilla.org/en-US/docs/Web/CSS/justify-self)
pub type JustifySelf = AlignItems;

/// Sets the distribution of space between and around content items
/// For Flexbox it controls alignment in the cross axis
/// For Grid it controls alignment in the block axis
///
/// [MDN](https://developer.mozilla.org/en-US/docs/Web/CSS/align-content)
#[repr(u8)]
#[derive(Copy, Clone, PartialEq, Eq, Debug)]
#[cfg_attr(feature = "serde", derive(Serialize, Deserialize))]
#[cfg_attr(feature = "wasm", wasm_bindgen)]
pub enum AlignContent {
    /// Items are packed toward the start of the axis
    Start,
    /// Items are packed toward the end of the axis
    End,
    /// Items are packed towards the flex-relative start of the axis.
    ///
    /// For flex containers with flex_direction RowReverse or ColumnReverse this is equivalent
    /// to End. In all other cases it is equivalent to Start.
    FlexStart,
    /// Items are packed towards the flex-relative end of the axis.
    ///
    /// For flex containers with flex_direction RowReverse or ColumnReverse this is equivalent
    /// to Start. In all other cases it is equivalent to End.
    FlexEnd,
    /// Items are centered around the middle of the axis
    Center,
    /// Items are stretched to fill the container
    Stretch,
    /// The first and last items are aligned flush with the edges of the container (no gap)
    /// The gap between items is distributed evenly.
    SpaceBetween,
    /// The gap between the first and last items is exactly THE SAME as the gap between items.
    /// The gaps are distributed evenly
    SpaceEvenly,
    /// The gap between the first and last items is exactly HALF the gap between items.
    /// The gaps are distributed evenly in proportion to these ratios.
    SpaceAround,
}

impl TryFrom<i32> for AlignContent {
    type Error = ();
    fn try_from(n: i32) -> Result<Self, ()> {
        match n {
            0 => Ok(AlignContent::Start),
            1 => Ok(AlignContent::End),
            2 => Ok(AlignContent::FlexStart),
            3 => Ok(AlignContent::FlexEnd),
            4 => Ok(AlignContent::Center),
            6 => Ok(AlignContent::Stretch),
            7 => Ok(AlignContent::SpaceBetween),
            8 => Ok(AlignContent::SpaceEvenly),
            9 => Ok(AlignContent::SpaceAround),
            _ => Err(()),
        }
    }
}

/// Sets the distribution of space between and around content items
/// For Flexbox it controls alignment in the main axis
/// For Grid it controls alignment in the inline axis
///
/// [MDN](https://developer.mozilla.org/en-US/docs/Web/CSS/justify-content)
pub type JustifyContent = AlignContent;<|MERGE_RESOLUTION|>--- conflicted
+++ resolved
@@ -1,13 +1,9 @@
 //! Style types for controlling alignment
 
-<<<<<<< HEAD
 #[cfg(feature = "wasm")]
 use wasm_bindgen::prelude::*;
 
-/// Used to control how child [`Nodes`](crate::node::Node) are aligned.
-=======
 /// Used to control how child nodes are aligned.
->>>>>>> 563d5dce
 /// For Flexbox it controls alignment in the cross axis
 /// For Grid it controls alignment in the block axis
 ///
@@ -38,7 +34,6 @@
     /// Stretch to fill the container
     Stretch,
 }
-<<<<<<< HEAD
 
 impl TryFrom<i32> for AlignItems {
     type Error = ();
@@ -56,10 +51,7 @@
     }
 }
 
-/// Used to control how child [`Nodes`](crate::node::Node) are aligned.
-=======
 /// Used to control how child nodes are aligned.
->>>>>>> 563d5dce
 /// Does not apply to Flexbox, and will be ignored if specified on a flex container
 /// For Grid it controls alignment in the inline axis
 ///
