//! A typed representation of [CSS style properties](https://css-tricks.com/snippets/css/a-guide-to-flexbox/) in Rust. Used as input to layout computation.
mod alignment;
mod dimension;

#[cfg(feature = "flexbox")]
mod flex;

pub use self::alignment::{AlignContent, AlignItems, AlignSelf, JustifyContent, JustifyItems, JustifySelf};
pub use self::dimension::{AvailableSpace, Dimension, LengthPercentage, LengthPercentageAuto};

#[cfg(feature = "flexbox")]
pub use self::flex::{FlexDirection, FlexWrap};

#[cfg(feature = "wasm")]
use wasm_bindgen::prelude::*;

#[cfg(feature = "grid")]
mod grid;
#[cfg(feature = "grid")]
pub(crate) use self::grid::{GenericGridPlacement, OriginZeroGridPlacement};
#[cfg(feature = "grid")]
pub use self::grid::{
    GridAutoFlow, GridPlacement, GridTrackRepetition, MaxTrackSizingFunction, MinTrackSizingFunction,
    NonRepeatedTrackSizingFunction, TrackSizingFunction,
};
use crate::geometry::{Point, Rect, Size};

#[cfg(feature = "grid")]
use crate::geometry::Line;
#[cfg(feature = "serde")]
use crate::style_helpers;
#[cfg(feature = "grid")]
use crate::util::sys::GridTrackVec;

/// Sets the layout used for the children of this node
///
<<<<<<< HEAD
/// [`Display::Flex`] is the default value.
#[repr(u8)]
=======
/// The default values depends on on which feature flags are enabled. The order of precedence is: Flex, Grid, Block, None.
>>>>>>> 563d5dce
#[derive(Copy, Clone, PartialEq, Eq, Debug)]
#[cfg_attr(feature = "serde", derive(Serialize, Deserialize))]
#[cfg_attr(feature = "wasm", wasm_bindgen)]
pub enum Display {
<<<<<<< HEAD
    /// The children will not be laid out, and will follow absolute positioning
    None,
=======
    /// The children will follow the block layout algorithm
    #[cfg(feature = "block_layout")]
    Block,
>>>>>>> 563d5dce
    /// The children will follow the flexbox layout algorithm
    #[cfg(feature = "flexbox")]
    Flex,
    /// The children will follow the CSS Grid layout algorithm
    #[cfg(feature = "grid")]
    Grid,
}

impl Display {
    /// The default of Display.
    #[cfg(feature = "flexbox")]
    pub const DEFAULT: Display = Display::Flex;

    /// The default of Display.
    #[cfg(all(feature = "grid", not(feature = "flexbox")))]
    pub const DEFAULT: Display = Display::Grid;

    /// The default of Display.
    #[cfg(all(feature = "block_layout", not(feature = "flexbox"), not(feature = "grid")))]
    pub const DEFAULT: Display = Display::Block;

    /// The default of Display.
    #[cfg(all(not(feature = "flexbox"), not(feature = "grid"), not(feature = "block_layout")))]
    pub const DEFAULT: Display = Display::None;
}

impl core::fmt::Display for Display {
    fn fmt(&self, f: &mut core::fmt::Formatter<'_>) -> core::fmt::Result {
        match self {
            Display::None => write!(f, "NONE"),
            #[cfg(feature = "block_layout")]
            Display::Block => write!(f, "BLOCK"),
            #[cfg(feature = "flexbox")]
            Display::Flex => write!(f, "FLEX"),
            #[cfg(feature = "grid")]
            Display::Grid => write!(f, "GRID"),
        }
    }
}

impl Default for Display {
    fn default() -> Self {
        Self::DEFAULT
    }
}

impl TryFrom<i32> for Display {
    type Error = ();
    fn try_from(n: i32) -> Result<Self, ()> {
        match n {
            0 => Ok(Display::None),
            1 => Ok(Display::Flex),
            #[cfg(feature = "grid")]
            2 => Ok(Display::Grid),
            _ => Err(()),
        }
    }
}

/// The positioning strategy for this item.
///
/// This controls both how the origin is determined for the [`Style::position`] field,
/// and whether or not the item will be controlled by flexbox's layout algorithm.
///
/// WARNING: this enum follows the behavior of [CSS's `position` property](https://developer.mozilla.org/en-US/docs/Web/CSS/position),
/// which can be unintuitive.
///
/// [`Position::Relative`] is the default value, in contrast to the default behavior in CSS.
#[repr(u8)]
#[derive(Copy, Clone, PartialEq, Eq, Debug)]
#[cfg_attr(feature = "serde", derive(Serialize, Deserialize))]
#[cfg_attr(feature = "wasm", wasm_bindgen)]
pub enum Position {
    /// The offset is computed relative to the final position given by the layout algorithm.
    /// Offsets do not affect the position of any other items; they are effectively a correction factor applied at the end.
    Relative,
    /// The offset is computed relative to this item's closest positioned ancestor, if any.
    /// Otherwise, it is placed relative to the origin.
    /// No space is created for the item in the page layout, and its size will not be altered.
    ///
    /// WARNING: to opt-out of layouting entirely, you must use [`Display::None`] instead on your [`Style`] object.
    Absolute,
}

impl Default for Position {
    fn default() -> Self {
        Self::Relative
    }
}

<<<<<<< HEAD
impl TryFrom<i32> for Position {
    type Error = ();
    fn try_from(n: i32) -> Result<Self, ()> {
        match n {
            0 => Ok(Position::Relative),
            1 => Ok(Position::Absolute),
            _ => Err(()),
        }
    }
}

/// The flexbox layout information for a single [`Node`](crate::node::Node).
=======
/// How children overflowing their container should affect layout
///
/// In CSS the primary effect of this property is to control whether contents of a parent container that overflow that container should
/// be displayed anyway, be clipped, or trigger the container to become a scroll container. However it also has secondary effects on layout,
/// the main ones being:
///
///   - The automatic minimum size Flexbox/CSS Grid items with non-`Visible` overflow is `0` rather than being content based
///   - `Overflow::Scroll` nodes have space in the layout reserved for a scrollbar (width controlled by the `scrollbar_width` property)
///
/// In Taffy, we only implement the layout related secondary effects as we are not concerned with drawing/painting. The amount of space reserved for
/// a scrollbar is controlled by the `scrollbar_width` property. If this is `0` then `Scroll` behaves identically to `Hidden`.
///
/// <https://developer.mozilla.org/en-US/docs/Web/CSS/overflow>
#[derive(Copy, Clone, PartialEq, Eq, Debug, Default)]
#[cfg_attr(feature = "serde", derive(Serialize, Deserialize))]
pub enum Overflow {
    /// The automatic minimum size of this node as a flexbox/grid item should be based on the size of its content.
    /// Content that overflows this node *should* contribute to the scroll region of its parent.
    #[default]
    Visible,
    /// The automatic minimum size of this node as a flexbox/grid item should be based on the size of its content.
    /// Content that overflows this node should *not* contribute to the scroll region of its parent.
    Clip,
    /// The automatic minimum size of this node as a flexbox/grid item should be `0`.
    /// Content that overflows this node should *not* contribute to the scroll region of its parent.
    Hidden,
    /// The automatic minimum size of this node as a flexbox/grid item should be `0`. Additionally, space should be reserved
    /// for a scrollbar. The amount of space reserved is controlled by the `scrollbar_width` property.
    /// Content that overflows this node should *not* contribute to the scroll region of its parent.
    Scroll,
}

impl Overflow {
    /// Returns true for overflow modes that contain their contents (`Overflow::Hidden`, `Overflow::Scroll`, `Overflow::Auto`)
    /// or else false for overflow modes that allow their contains to spill (`Overflow::Visible`).
    #[inline(always)]
    pub(crate) fn is_scroll_container(self) -> bool {
        match self {
            Self::Visible | Self::Clip => false,
            Self::Hidden | Self::Scroll => true,
        }
    }

    /// Returns `Some(0.0)` if the overflow mode would cause the automatic minimum size of a Flexbox or CSS Grid item
    /// to be `0`. Else returns None.
    #[inline(always)]
    pub(crate) fn maybe_into_automatic_min_size(self) -> Option<f32> {
        match self.is_scroll_container() {
            true => Some(0.0),
            false => None,
        }
    }
}

/// A typed representation of the CSS style information for a single node.
>>>>>>> 563d5dce
///
/// The most important idea in flexbox is the notion of a "main" and "cross" axis, which are always perpendicular to each other.
/// The orientation of these axes are controlled via the [`FlexDirection`] field of this struct.
///
/// This struct follows the [CSS equivalent](https://developer.mozilla.org/en-US/docs/Web/CSS/CSS_Flexible_Box_Layout/Basic_Concepts_of_Flexbox) directly;
/// information about the behavior on the web should transfer directly.
///
/// Detailed information about the exact behavior of each of these fields
/// can be found on [MDN](https://developer.mozilla.org/en-US/docs/Web/CSS) by searching for the field name.
/// The distinction between margin, padding and border is explained well in
/// this [introduction to the box model](https://developer.mozilla.org/en-US/docs/Web/CSS/CSS_Box_Model/Introduction_to_the_CSS_box_model).
///
/// If the behavior does not match the flexbox layout algorithm on the web, please file a bug!
#[derive(Clone, PartialEq, Debug)]
#[cfg_attr(feature = "serde", derive(Serialize, Deserialize))]
#[cfg_attr(feature = "serde", serde(default))]
pub struct Style {
    /// What layout strategy should be used?
    pub display: Display,

    // Overflow properties
    /// How children overflowing their container should affect layout
    pub overflow: Point<Overflow>,
    /// How much space (in points) should be reserved for the scrollbars of `Overflow::Scroll` and `Overflow::Auto` nodes.
    pub scrollbar_width: f32,

    // Position properties
    /// What should the `position` value of this struct use as a base offset?
    pub position: Position,
    /// How should the position of this element be tweaked relative to the layout defined?
    #[cfg_attr(feature = "serde", serde(default = "style_helpers::auto"))]
    pub inset: Rect<LengthPercentageAuto>,

    // Size properies
    /// Sets the initial size of the item
    #[cfg_attr(feature = "serde", serde(default = "style_helpers::auto"))]
    pub size: Size<Dimension>,
    /// Controls the minimum size of the item
    #[cfg_attr(feature = "serde", serde(default = "style_helpers::auto"))]
    pub min_size: Size<Dimension>,
    /// Controls the maximum size of the item
    #[cfg_attr(feature = "serde", serde(default = "style_helpers::auto"))]
    pub max_size: Size<Dimension>,
    /// Sets the preferred aspect ratio for the item
    ///
    /// The ratio is calculated as width divided by height.
    pub aspect_ratio: Option<f32>,

    // Spacing Properties
    /// How large should the margin be on each side?
    #[cfg_attr(feature = "serde", serde(default = "style_helpers::zero"))]
    pub margin: Rect<LengthPercentageAuto>,
    /// How large should the padding be on each side?
    #[cfg_attr(feature = "serde", serde(default = "style_helpers::zero"))]
    pub padding: Rect<LengthPercentage>,
    /// How large should the border be on each side?
    #[cfg_attr(feature = "serde", serde(default = "style_helpers::zero"))]
    pub border: Rect<LengthPercentage>,

    // Alignment properties
    /// How this node's children aligned in the cross/block axis?
    #[cfg(any(feature = "flexbox", feature = "grid"))]
    pub align_items: Option<AlignItems>,
    /// How this node should be aligned in the cross/block axis
    /// Falls back to the parents [`AlignItems`] if not set
    #[cfg(any(feature = "flexbox", feature = "grid"))]
    pub align_self: Option<AlignSelf>,
    /// How this node's children should be aligned in the inline axis
    #[cfg(feature = "grid")]
    pub justify_items: Option<AlignItems>,
    /// How this node should be aligned in the inline axis
    /// Falls back to the parents [`JustifyItems`] if not set
    #[cfg(feature = "grid")]
    pub justify_self: Option<AlignSelf>,
    /// How should content contained within this item be aligned in the cross/block axis
    #[cfg(any(feature = "flexbox", feature = "grid"))]
    pub align_content: Option<AlignContent>,
    /// How should contained within this item be aligned in the main/inline axis
    #[cfg(any(feature = "flexbox", feature = "grid"))]
    pub justify_content: Option<JustifyContent>,
    /// How large should the gaps between items in a grid or flex container be?
    #[cfg(any(feature = "flexbox", feature = "grid"))]
    #[cfg_attr(feature = "serde", serde(default = "style_helpers::zero"))]
    pub gap: Size<LengthPercentage>,

    // Flexbox properies
    /// Which direction does the main axis flow in?
    #[cfg(feature = "flexbox")]
    pub flex_direction: FlexDirection,
    /// Should elements wrap, or stay in a single line?
    #[cfg(feature = "flexbox")]
    pub flex_wrap: FlexWrap,
    /// Sets the initial main axis size of the item
    #[cfg(feature = "flexbox")]
    pub flex_basis: Dimension,
    /// The relative rate at which this item grows when it is expanding to fill space
    ///
    /// 0.0 is the default value, and this value must be positive.
    #[cfg(feature = "flexbox")]
    pub flex_grow: f32,
    /// The relative rate at which this item shrinks when it is contracting to fit into space
    ///
    /// 1.0 is the default value, and this value must be positive.
    #[cfg(feature = "flexbox")]
    pub flex_shrink: f32,

    // Grid container properies
    /// Defines the track sizing functions (widths) of the grid rows
    #[cfg(feature = "grid")]
    pub grid_template_rows: GridTrackVec<TrackSizingFunction>,
    /// Defines the track sizing functions (heights) of the grid columns
    #[cfg(feature = "grid")]
    pub grid_template_columns: GridTrackVec<TrackSizingFunction>,
    /// Defines the size of implicitly created rows
    #[cfg(feature = "grid")]
    pub grid_auto_rows: GridTrackVec<NonRepeatedTrackSizingFunction>,
    /// Defined the size of implicitly created columns
    #[cfg(feature = "grid")]
    pub grid_auto_columns: GridTrackVec<NonRepeatedTrackSizingFunction>,
    /// Controls how items get placed into the grid for auto-placed items
    #[cfg(feature = "grid")]
    pub grid_auto_flow: GridAutoFlow,

    // Grid child properties
    /// Defines which row in the grid the item should start and end at
    #[cfg(feature = "grid")]
    pub grid_row: Line<GridPlacement>,
    /// Defines which column in the grid the item should start and end at
    #[cfg(feature = "grid")]
    pub grid_column: Line<GridPlacement>,
}

impl Style {
    /// The [`Default`] layout, in a form that can be used in const functions
    pub const DEFAULT: Style = Style {
        display: Display::DEFAULT,
        overflow: Point { x: Overflow::Visible, y: Overflow::Visible },
        scrollbar_width: 0.0,
        position: Position::Relative,
        inset: Rect::auto(),
        margin: Rect::zero(),
        padding: Rect::zero(),
        border: Rect::zero(),
        size: Size::auto(),
        min_size: Size::auto(),
        max_size: Size::auto(),
        aspect_ratio: None,
        #[cfg(any(feature = "flexbox", feature = "grid"))]
        gap: Size::zero(),
        // Aligment
        #[cfg(any(feature = "flexbox", feature = "grid"))]
        align_items: None,
        #[cfg(any(feature = "flexbox", feature = "grid"))]
        align_self: None,
        #[cfg(feature = "grid")]
        justify_items: None,
        #[cfg(feature = "grid")]
        justify_self: None,
        #[cfg(any(feature = "flexbox", feature = "grid"))]
        align_content: None,
        #[cfg(any(feature = "flexbox", feature = "grid"))]
        justify_content: None,
        // Flexbox
        #[cfg(feature = "flexbox")]
        flex_direction: FlexDirection::Row,
        #[cfg(feature = "flexbox")]
        flex_wrap: FlexWrap::NoWrap,
        #[cfg(feature = "flexbox")]
        flex_grow: 0.0,
        #[cfg(feature = "flexbox")]
        flex_shrink: 1.0,
        #[cfg(feature = "flexbox")]
        flex_basis: Dimension::Auto,
        // Grid
        #[cfg(feature = "grid")]
        grid_template_rows: GridTrackVec::new(),
        #[cfg(feature = "grid")]
        grid_template_columns: GridTrackVec::new(),
        #[cfg(feature = "grid")]
        grid_auto_rows: GridTrackVec::new(),
        #[cfg(feature = "grid")]
        grid_auto_columns: GridTrackVec::new(),
        #[cfg(feature = "grid")]
        grid_auto_flow: GridAutoFlow::Row,
        #[cfg(feature = "grid")]
        grid_row: Line { start: GridPlacement::Auto, end: GridPlacement::Auto },
        #[cfg(feature = "grid")]
        grid_column: Line { start: GridPlacement::Auto, end: GridPlacement::Auto },
    };
}

impl Default for Style {
    fn default() -> Self {
        Style::DEFAULT
    }
}

#[cfg(test)]
mod tests {
    use super::Style;
    use crate::geometry::*;

    #[test]
    fn defaults_match() {
        #[cfg(feature = "grid")]
        use super::GridPlacement;

        let old_defaults = Style {
            display: Default::default(),
            overflow: Default::default(),
            scrollbar_width: 0.0,
            position: Default::default(),
            #[cfg(feature = "flexbox")]
            flex_direction: Default::default(),
            #[cfg(feature = "flexbox")]
            flex_wrap: Default::default(),
            #[cfg(any(feature = "flexbox", feature = "grid"))]
            align_items: Default::default(),
            #[cfg(any(feature = "flexbox", feature = "grid"))]
            align_self: Default::default(),
            #[cfg(feature = "grid")]
            justify_items: Default::default(),
            #[cfg(feature = "grid")]
            justify_self: Default::default(),
            #[cfg(any(feature = "flexbox", feature = "grid"))]
            align_content: Default::default(),
            #[cfg(any(feature = "flexbox", feature = "grid"))]
            justify_content: Default::default(),
            inset: Rect::auto(),
            margin: Rect::zero(),
            padding: Rect::zero(),
            border: Rect::zero(),
            gap: Size::zero(),
            #[cfg(feature = "flexbox")]
            flex_grow: 0.0,
            #[cfg(feature = "flexbox")]
            flex_shrink: 1.0,
            #[cfg(feature = "flexbox")]
            flex_basis: super::Dimension::Auto,
            size: Size::auto(),
            min_size: Size::auto(),
            max_size: Size::auto(),
            aspect_ratio: Default::default(),
            #[cfg(feature = "grid")]
            grid_template_rows: Default::default(),
            #[cfg(feature = "grid")]
            grid_template_columns: Default::default(),
            #[cfg(feature = "grid")]
            grid_auto_rows: Default::default(),
            #[cfg(feature = "grid")]
            grid_auto_columns: Default::default(),
            #[cfg(feature = "grid")]
            grid_auto_flow: Default::default(),
            #[cfg(feature = "grid")]
            grid_row: Line { start: GridPlacement::Auto, end: GridPlacement::Auto },
            #[cfg(feature = "grid")]
            grid_column: Line { start: GridPlacement::Auto, end: GridPlacement::Auto },
        };

        assert_eq!(Style::DEFAULT, Style::default());
        assert_eq!(Style::DEFAULT, old_defaults);
    }

    // NOTE: Please feel free the update the sizes in this test as required. This test is here to prevent unintentional size changes
    // and to serve as accurate up-to-date documentation on the sizes.
    #[test]
    fn style_sizes() {
        use super::*;

        fn assert_type_size<T>(expected_size: usize) {
            let name = ::core::any::type_name::<T>();
            let name = name.replace("taffy::geometry::", "");
            let name = name.replace("taffy::style::dimension::", "");
            let name = name.replace("taffy::style::alignment::", "");
            let name = name.replace("taffy::style::flex::", "");
            let name = name.replace("taffy::style::grid::", "");

            assert_eq!(
                ::core::mem::size_of::<T>(),
                expected_size,
                "Expected {} for be {} byte(s) but it was {} byte(s)",
                name,
                expected_size,
                ::core::mem::size_of::<T>(),
            );
        }

        // Display and Position
        assert_type_size::<Display>(1);
        assert_type_size::<Position>(1);
        assert_type_size::<Overflow>(1);

        // Dimensions and aggregations of Dimensions
        assert_type_size::<f32>(4);
        assert_type_size::<LengthPercentage>(8);
        assert_type_size::<LengthPercentageAuto>(8);
        assert_type_size::<Dimension>(8);
        assert_type_size::<Size<LengthPercentage>>(16);
        assert_type_size::<Size<LengthPercentageAuto>>(16);
        assert_type_size::<Size<Dimension>>(16);
        assert_type_size::<Rect<LengthPercentage>>(32);
        assert_type_size::<Rect<LengthPercentageAuto>>(32);
        assert_type_size::<Rect<Dimension>>(32);

        // Alignment
        assert_type_size::<AlignContent>(1);
        assert_type_size::<AlignItems>(1);
        assert_type_size::<Option<AlignItems>>(1);

        // Flexbox Container
        assert_type_size::<FlexDirection>(1);
        assert_type_size::<FlexWrap>(1);

        // CSS Grid Container
        assert_type_size::<GridAutoFlow>(1);
        assert_type_size::<MinTrackSizingFunction>(8);
        assert_type_size::<MaxTrackSizingFunction>(12);
        assert_type_size::<NonRepeatedTrackSizingFunction>(20);
        assert_type_size::<TrackSizingFunction>(32);
        assert_type_size::<Vec<NonRepeatedTrackSizingFunction>>(24);
        assert_type_size::<Vec<TrackSizingFunction>>(24);

        // CSS Grid Item
        assert_type_size::<GridPlacement>(4);
        assert_type_size::<Line<GridPlacement>>(8);

        // Overall
        assert_type_size::<Style>(352);
    }
}<|MERGE_RESOLUTION|>--- conflicted
+++ resolved
@@ -34,24 +34,17 @@
 
 /// Sets the layout used for the children of this node
 ///
-<<<<<<< HEAD
-/// [`Display::Flex`] is the default value.
+/// The default values depends on on which feature flags are enabled. The order of precedence is: Flex, Grid, Block, None.
 #[repr(u8)]
-=======
-/// The default values depends on on which feature flags are enabled. The order of precedence is: Flex, Grid, Block, None.
->>>>>>> 563d5dce
 #[derive(Copy, Clone, PartialEq, Eq, Debug)]
 #[cfg_attr(feature = "serde", derive(Serialize, Deserialize))]
 #[cfg_attr(feature = "wasm", wasm_bindgen)]
 pub enum Display {
-<<<<<<< HEAD
     /// The children will not be laid out, and will follow absolute positioning
     None,
-=======
     /// The children will follow the block layout algorithm
     #[cfg(feature = "block_layout")]
     Block,
->>>>>>> 563d5dce
     /// The children will follow the flexbox layout algorithm
     #[cfg(feature = "flexbox")]
     Flex,
@@ -142,7 +135,6 @@
     }
 }
 
-<<<<<<< HEAD
 impl TryFrom<i32> for Position {
     type Error = ();
     fn try_from(n: i32) -> Result<Self, ()> {
@@ -154,8 +146,6 @@
     }
 }
 
-/// The flexbox layout information for a single [`Node`](crate::node::Node).
-=======
 /// How children overflowing their container should affect layout
 ///
 /// In CSS the primary effect of this property is to control whether contents of a parent container that overflow that container should
@@ -169,8 +159,10 @@
 /// a scrollbar is controlled by the `scrollbar_width` property. If this is `0` then `Scroll` behaves identically to `Hidden`.
 ///
 /// <https://developer.mozilla.org/en-US/docs/Web/CSS/overflow>
+#[repr(u8)]
 #[derive(Copy, Clone, PartialEq, Eq, Debug, Default)]
 #[cfg_attr(feature = "serde", derive(Serialize, Deserialize))]
+#[cfg_attr(feature = "wasm", wasm_bindgen)]
 pub enum Overflow {
     /// The automatic minimum size of this node as a flexbox/grid item should be based on the size of its content.
     /// Content that overflows this node *should* contribute to the scroll region of its parent.
@@ -188,6 +180,19 @@
     Scroll,
 }
 
+impl TryFrom<i32> for Overflow {
+    type Error = ();
+    fn try_from(n: i32) -> Result<Self, ()> {
+        match n {
+            0 => Ok(Overflow::Visible),
+            1 => Ok(Overflow::Clip),
+            2 => Ok(Overflow::Hidden),
+            3 => Ok(Overflow::Scroll),
+            _ => Err(()),
+        }
+    }
+}
+
 impl Overflow {
     /// Returns true for overflow modes that contain their contents (`Overflow::Hidden`, `Overflow::Scroll`, `Overflow::Auto`)
     /// or else false for overflow modes that allow their contains to spill (`Overflow::Visible`).
@@ -211,7 +216,6 @@
 }
 
 /// A typed representation of the CSS style information for a single node.
->>>>>>> 563d5dce
 ///
 /// The most important idea in flexbox is the notion of a "main" and "cross" axis, which are always perpendicular to each other.
 /// The orientation of these axes are controlled via the [`FlexDirection`] field of this struct.
