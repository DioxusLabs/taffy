//! Forest - a struct-of-arrays data structure for storing node trees.
//!
//! Backing datastructure for `Sprawl` structs.
use crate::geometry::Size;
use crate::layout::{Cache, Layout};
use crate::node::{MeasureFunc, NodeId};
use crate::number::Number;
use crate::style::Style;
use crate::sys::{new_vec_with_capacity, ChildrenVec, ParentsVec, Vec};

/// Layout information for a given [`Node`](crate::node::Node)
///
/// Stored in a [`Forest`].
pub(crate) struct NodeData {
    /// The layout strategy used by this node
    pub(crate) style: Style,
    /// The mapping from the Size<Number> (in units) to Size<f32> (in points) for this node
    pub(crate) measure: Option<MeasureFunc>,
    /// The results of the layout computation
    pub(crate) layout: Layout,
    /// The primary cached results of the layout computation
    pub(crate) main_size_layout_cache: Option<Cache>,
    /// Secondary cached results of the layout computation
    pub(crate) other_layout_cache: Option<Cache>,
    /// Does this node's layout need to be recomputed?
    pub(crate) is_dirty: bool,
}

impl NodeData {
<<<<<<< HEAD
    /// Create the data for a new leaf node
=======
    #[must_use]
>>>>>>> 0d46716f
    fn new_leaf(style: Style, measure: MeasureFunc) -> Self {
        Self {
            style,
            measure: Some(measure),
            main_size_layout_cache: None,
            other_layout_cache: None,
            layout: Layout::new(),
            is_dirty: true,
        }
    }

<<<<<<< HEAD
    /// Create the data for a new node
    // TODO: why is this different from new_leaf?
=======
    #[must_use]
>>>>>>> 0d46716f
    fn new(style: Style) -> Self {
        Self {
            style,
            measure: None,
            main_size_layout_cache: None,
            other_layout_cache: None,
            layout: Layout::new(),
            is_dirty: true,
        }
    }

    /// Marks a node and all of its parents (recursively) as dirty
    ///
    /// This clears any cached data and signals that the data must be recomputed.
    #[inline]
    fn mark_dirty(&mut self) {
        self.main_size_layout_cache = None;
        self.other_layout_cache = None;
        self.is_dirty = true;
    }
}

/// A collection of UI layout trees used to store [`NodeData`] associated with specific [`Nodes`](crate::node::Node)
pub(crate) struct Forest {
    /// The [`NodeData`] for each node stored in this forest
    pub(crate) nodes: Vec<NodeData>,
    /// The children of each node
    ///
    /// The indexes in the outer vector correspond to the position of the parent [`NodeData`]
    pub(crate) children: Vec<ChildrenVec<NodeId>>,
    /// The parents of each node
    ///
    /// The indexes in the outer vector correspond to the position of the child [`NodeData`]
    pub(crate) parents: Vec<ParentsVec<NodeId>>,
}

impl Forest {
<<<<<<< HEAD
    /// Creates a new [`Forest`] that can store up to `capacity` [`Nodes`](crate::node::Node) before needing to be expanded
    pub(crate) fn with_capacity(capacity: usize) -> Self {
=======
    #[must_use]
    pub fn with_capacity(capacity: usize) -> Self {
>>>>>>> 0d46716f
        Self {
            nodes: new_vec_with_capacity(capacity),
            children: new_vec_with_capacity(capacity),
            parents: new_vec_with_capacity(capacity),
        }
    }

    /// Adds a new unattached leaf node to the forest, and returns the [`NodeId`] of the new node
    pub(crate) fn new_leaf(&mut self, style: Style, measure: MeasureFunc) -> NodeId {
        let id = self.nodes.len();
        self.nodes.push(NodeData::new_leaf(style, measure));
        self.children.push(new_vec_with_capacity(0));
        self.parents.push(new_vec_with_capacity(1));
        id
    }

    /// Adds a new unparented node to the forest with the associated children attached, and returns the [`NodeId`] of the new node
    pub(crate) fn new_node(&mut self, style: Style, children: ChildrenVec<NodeId>) -> NodeId {
        let id = self.nodes.len();
        for child in &children {
            self.parents[*child].push(id);
        }
        self.nodes.push(NodeData::new(style));
        self.children.push(children);
        self.parents.push(new_vec_with_capacity(1));
        id
    }

    /// Adds a `child` node to the `parent` node
    pub(crate) fn add_child(&mut self, parent: NodeId, child: NodeId) {
        self.parents[child].push(parent);
        self.children[parent].push(child);
        self.mark_dirty(parent)
    }

    /// Removes all nodes and resets the data structure
    ///
    /// The capacity is retained.
    pub(crate) fn clear(&mut self) {
        self.nodes.clear();
        self.children.clear();
        self.parents.clear();
    }

    /// Removes the specified `node`
    ///
    /// The last existing node is moved to its previous position, in order to ensure compactness.
    /// Returns the previous [`NodeId`] of the moved node, if one was moved.
    pub(crate) fn swap_remove(&mut self, node: NodeId) -> Option<NodeId> {
        self.nodes.swap_remove(node);

        // Now the last element is swapped in at index `node`.
        if self.nodes.is_empty() {
            self.children.clear();
            self.parents.clear();
            return None;
        }

        // Remove old node as parent from all its chilren.
        for child in &self.children[node] {
            let parents_child = &mut self.parents[*child];
            let mut pos = 0;
            while pos < parents_child.len() {
                if parents_child[pos] == node {
                    parents_child.swap_remove(pos);
                } else {
                    pos += 1;
                }
            }
        }

        // Remove old node as child from all its parents.
        for parent in &self.parents[node] {
            let childrens_parent = &mut self.children[*parent];
            let mut pos = 0;
            while pos < childrens_parent.len() {
                if childrens_parent[pos] == node {
                    childrens_parent.swap_remove(pos);
                } else {
                    pos += 1;
                }
            }
        }

        let last = self.nodes.len();

        if last != node {
            // Update ids for every child of the swapped in node.
            for child in &self.children[last] {
                for parent in &mut self.parents[*child] {
                    if *parent == last {
                        *parent = node;
                    }
                }
            }

            // Update ids for every parent of the swapped in node.
            for parent in &self.parents[last] {
                for child in &mut self.children[*parent] {
                    if *child == last {
                        *child = node;
                    }
                }
            }

            self.children.swap_remove(node);
            self.parents.swap_remove(node);

            Some(last)
        } else {
            self.children.swap_remove(node);
            self.parents.swap_remove(node);
            None
        }
    }

    /// Breaks the link between the `parent` node and the `child` node
    ///
    /// The `child`'s data is not removed.
    pub(crate) fn remove_child(&mut self, parent: NodeId, child: NodeId) -> NodeId {
        let index = self.children[parent].iter().position(|n| *n == child).unwrap();
        self.remove_child_at_index(parent, index)
    }

    /// Breaks the link between the `parent` node and the n-th child node
    ///
    /// The child's data is not removed.
    pub(crate) fn remove_child_at_index(&mut self, parent: NodeId, child_index: usize) -> NodeId {
        let child = self.children[parent].remove(child_index);
        self.parents[child].retain(|p| *p != parent);
        self.mark_dirty(parent);
        child
    }

    /// Marks the `node` as needing layout recalculation
    ///
    /// Any cached layout information is cleared.
    pub(crate) fn mark_dirty(&mut self, node: NodeId) {
        /// Performs a recursive depth-first search up the tree until the root node is reached
        ///
        ///  WARNING: this will stack-overflow if the tree contains a cycle
        fn mark_dirty_recursive(nodes: &mut Vec<NodeData>, parents: &[ParentsVec<NodeId>], node_id: NodeId) {
            nodes[node_id].mark_dirty();

            for parent in &parents[node_id] {
                mark_dirty_recursive(nodes, parents, *parent);
            }
        }

        mark_dirty_recursive(&mut self.nodes, &self.parents, node);
    }

    /// Computes the layout of the `node` and its children
    pub(crate) fn compute_layout(&mut self, node: NodeId, size: Size<Number>) {
        // TODO: It's not clear why this method is distinct
        self.compute(node, size)
    }
}<|MERGE_RESOLUTION|>--- conflicted
+++ resolved
@@ -27,11 +27,8 @@
 }
 
 impl NodeData {
-<<<<<<< HEAD
     /// Create the data for a new leaf node
-=======
     #[must_use]
->>>>>>> 0d46716f
     fn new_leaf(style: Style, measure: MeasureFunc) -> Self {
         Self {
             style,
@@ -43,12 +40,9 @@
         }
     }
 
-<<<<<<< HEAD
     /// Create the data for a new node
     // TODO: why is this different from new_leaf?
-=======
     #[must_use]
->>>>>>> 0d46716f
     fn new(style: Style) -> Self {
         Self {
             style,
@@ -86,13 +80,9 @@
 }
 
 impl Forest {
-<<<<<<< HEAD
     /// Creates a new [`Forest`] that can store up to `capacity` [`Nodes`](crate::node::Node) before needing to be expanded
+    #[must_use]    
     pub(crate) fn with_capacity(capacity: usize) -> Self {
-=======
-    #[must_use]
-    pub fn with_capacity(capacity: usize) -> Self {
->>>>>>> 0d46716f
         Self {
             nodes: new_vec_with_capacity(capacity),
             children: new_vec_with_capacity(capacity),
