//! A representation of the [CSS style attribute](https://css-tricks.com/snippets/css/a-guide-to-flexbox/) in Rust, used for flexbox layout

use crate::geometry::{Rect, Size};
use crate::number::Number;

/// How [`Nodes`](crate::node::Node) are aligned relative to the cross axis
///
/// The default behavior is [`AlignItems::Stretch`].
#[derive(Copy, Clone, PartialEq, Eq, Debug)]
#[cfg_attr(feature = "serde", derive(Serialize, Deserialize))]
pub enum AlignItems {
    /// Items are packed toward the start of the cross axis
    FlexStart,
    /// Items are packed toward the end of the cross axis
    FlexEnd,
    /// Items are packed along the center of the cross axis
    Center,
    /// Items are aligned such as their baselines align
    Baseline,
    /// Stretch to fill the container
    Stretch,
}

impl Default for AlignItems {
    fn default() -> Self {
        Self::Stretch
    }
}

/// Overrides the inherited [`AlignItems`] behavior for this node.
///
/// The behavior of any child nodes will be controlled by this node's [`AlignItems`] value.
///
/// The default behavior is [`AlignSelf::Auto`].
#[derive(Copy, Clone, PartialEq, Eq, Debug)]
#[cfg_attr(feature = "serde", derive(Serialize, Deserialize))]
pub enum AlignSelf {
    /// Inherits the [`AlignItems`] behavior of the parent
    Auto,
    /// Items are packed toward the start of the cross axis
    FlexStart,
    /// Items are packed toward the end of the cross axis
    FlexEnd,
    /// Items are packed along the center of the cross axis
    Center,
    /// Items are aligned such as their baselines align
    Baseline,
    /// Distribute items evenly, but stretch them to fill the container
    Stretch,
}

impl Default for AlignSelf {
    fn default() -> Self {
        Self::Auto
    }
}

/// Sets the distribution of space between and around content items along the cross-axis
///
/// The default value is [`AlignContent::Stretch`].
#[derive(Copy, Clone, PartialEq, Eq, Debug)]
#[cfg_attr(feature = "serde", derive(Serialize, Deserialize))]
pub enum AlignContent {
    /// Items are packed toward the start of the cross axis
    FlexStart,
    /// Items are packed toward the end of the cross axis
    FlexEnd,
    /// Items are packed along the center of the cross axis
    Center,
    /// Distribute items evenly, but stretch them to fill the container
    Stretch,
    /// Distribute items evenly, such that the first and last item are aligned with the edges
    SpaceBetween,
    /// Distribute items evenly,
    /// such that the space between items is the same as the space between the first and last item and the edges
    SpaceAround,
}

impl Default for AlignContent {
    fn default() -> Self {
        Self::Stretch
    }
}

#[derive(Copy, Clone, PartialEq, Eq, Debug)]
#[cfg_attr(feature = "serde", derive(Serialize, Deserialize))]
<<<<<<< HEAD
pub enum Direction {
    /// Inherits the [`Direction`] defined by the parent
    Inherit,
    #[cfg_attr(feature = "serde", serde(rename = "ltr"))]
    LTR,
    #[cfg_attr(feature = "serde", serde(rename = "rtl"))]
    RTL,
}

impl Default for Direction {
    fn default() -> Self {
        Self::Inherit
    }
}

/// Sets the layout used for the children of this node
///
/// [`Display::Flex`] is the default value.
#[derive(Copy, Clone, PartialEq, Eq, Debug)]
#[cfg_attr(feature = "serde", derive(Serialize, Deserialize))]
=======
>>>>>>> 724e286c
pub enum Display {
    /// The children will follow the flexbox layout algorithm
    #[cfg_attr(feature = "serde", serde(rename = "flex"))]
    Flex,
    /// The children will not be laid out, and will follow absolute positioning
    #[cfg_attr(feature = "serde", serde(rename = "none"))]
    None,
}

impl Default for Display {
    fn default() -> Self {
        Self::Flex
    }
}

/// The direction of the flexbox layout main axis.
///
/// There are always two perpendicular layout axes: main (or primary) and cross (or secondary).
/// Adding items will cause them to be positioned adjacent to each other along the main axis.
/// By varying this value throughout your tree, you can create complex axis-aligned layouts.
///
/// Items are always aligned relative to the cross axis, and justified relative to the main axis.
///
/// The default behavior is [`FlexDirection::Row`].
#[derive(Copy, Clone, PartialEq, Eq, Debug)]
#[cfg_attr(feature = "serde", derive(Serialize, Deserialize))]
pub enum FlexDirection {
    /// Defines +x as the main axis
    ///
    /// Items will be added from left to right in a row.
    Row,
    /// Defines +y as the main axis
    ///
    /// Items will be added from top to bottom in a column.
    Column,
    /// Defines -x as the main axis
    ///
    /// Items will be added from right to left in a row.
    RowReverse,
    /// Defines -y as the main axis
    ///
    /// Items will be added from bottom to top in a column.
    ColumnReverse,
}

impl Default for FlexDirection {
    fn default() -> Self {
        Self::Row
    }
}

impl FlexDirection {
    #[inline]
    pub(crate) fn is_row(self) -> bool {
        matches!(self, Self::Row | Self::RowReverse)
    }

    #[inline]
    pub(crate) fn is_column(self) -> bool {
        matches!(self, Self::Column | Self::ColumnReverse)
    }

    #[inline]
    pub(crate) fn is_reverse(self) -> bool {
        matches!(self, Self::RowReverse | Self::ColumnReverse)
    }
}

#[derive(Copy, Clone, PartialEq, Eq, Debug)]
#[cfg_attr(feature = "serde", derive(Serialize, Deserialize))]
pub enum JustifyContent {
    FlexStart,
    FlexEnd,
    Center,
    SpaceBetween,
    SpaceAround,
    SpaceEvenly,
}

impl Default for JustifyContent {
    fn default() -> Self {
        Self::FlexStart
    }
}

#[derive(Copy, Clone, PartialEq, Eq, Debug)]
#[cfg_attr(feature = "serde", derive(Serialize, Deserialize))]
pub enum Overflow {
    Visible,
    Hidden,
    Scroll,
}

impl Default for Overflow {
    fn default() -> Self {
        Self::Visible
    }
}

#[derive(Copy, Clone, PartialEq, Eq, Debug)]
#[cfg_attr(feature = "serde", derive(Serialize, Deserialize))]
pub enum PositionType {
    Relative,
    Absolute,
}

impl Default for PositionType {
    fn default() -> Self {
        Self::Relative
    }
}

#[derive(Copy, Clone, PartialEq, Eq, Debug)]
#[cfg_attr(feature = "serde", derive(Serialize, Deserialize))]
pub enum FlexWrap {
    NoWrap,
    Wrap,
    WrapReverse,
}

impl Default for FlexWrap {
    fn default() -> Self {
        Self::NoWrap
    }
}

#[derive(Copy, Clone, PartialEq, Debug)]
#[cfg_attr(feature = "serde", derive(Serialize, Deserialize))]
pub enum Dimension {
    Undefined,
    Auto,
    Points(f32),
    Percent(f32),
}

impl Default for Dimension {
    fn default() -> Self {
        Self::Undefined
    }
}

impl Dimension {
    pub(crate) fn resolve(self, parent_dim: Number) -> Number {
        match self {
            Dimension::Points(points) => Number::Defined(points),
            Dimension::Percent(percent) => parent_dim * percent,
            _ => Number::Undefined,
        }
    }

    pub(crate) fn is_defined(self) -> bool {
        matches!(self, Dimension::Points(_) | Dimension::Percent(_))
    }
}

impl Default for Rect<Dimension> {
    fn default() -> Self {
        Self { start: Default::default(), end: Default::default(), top: Default::default(), bottom: Default::default() }
    }
}

impl Default for Size<Dimension> {
    fn default() -> Self {
        Self { width: Dimension::Auto, height: Dimension::Auto }
    }
}

/// The flexbox layout information for a single [`Node`](crate::node::Node).
///
/// This struct follows the [CSS equivalent](https://developer.mozilla.org/en-US/docs/Web/CSS/CSS_Flexible_Box_Layout/Basic_Concepts_of_Flexbox) directly;
/// information about the behavior on the web should transfer directly.
#[derive(Copy, Clone, PartialEq, Debug)]
#[cfg_attr(feature = "serde", derive(Serialize, Deserialize))]
#[cfg_attr(feature = "serde", serde(default))]
pub struct Style {
    pub display: Display,
    pub position_type: PositionType,
    pub flex_direction: FlexDirection,
    pub flex_wrap: FlexWrap,
    pub overflow: Overflow,
    pub align_items: AlignItems,
    pub align_self: AlignSelf,
    pub align_content: AlignContent,
    pub justify_content: JustifyContent,
    pub position: Rect<Dimension>,
    pub margin: Rect<Dimension>,
    pub padding: Rect<Dimension>,
    pub border: Rect<Dimension>,
    pub flex_grow: f32,
    pub flex_shrink: f32,
    pub flex_basis: Dimension,
    pub size: Size<Dimension>,
    pub min_size: Size<Dimension>,
    pub max_size: Size<Dimension>,
    pub aspect_ratio: Number,
}

impl Default for Style {
    fn default() -> Self {
        Self {
            display: Default::default(),
            position_type: Default::default(),
            flex_direction: Default::default(),
            flex_wrap: Default::default(),
            overflow: Default::default(),
            align_items: Default::default(),
            align_self: Default::default(),
            align_content: Default::default(),
            justify_content: Default::default(),
            position: Default::default(),
            margin: Default::default(),
            padding: Default::default(),
            border: Default::default(),
            flex_grow: 0.0,
            flex_shrink: 1.0,
            flex_basis: Dimension::Auto,
            size: Default::default(),
            min_size: Default::default(),
            max_size: Default::default(),
            aspect_ratio: Default::default(),
        }
    }
}

impl Style {
    pub(crate) fn min_main_size(&self, direction: FlexDirection) -> Dimension {
        if direction.is_row() {
            self.min_size.width
        } else {
            self.min_size.height
        }
    }

    pub(crate) fn max_main_size(&self, direction: FlexDirection) -> Dimension {
        if direction.is_row() {
            self.max_size.width
        } else {
            self.max_size.height
        }
    }

    pub(crate) fn main_margin_start(&self, direction: FlexDirection) -> Dimension {
        if direction.is_row() {
            self.margin.start
        } else {
            self.margin.top
        }
    }

    pub(crate) fn main_margin_end(&self, direction: FlexDirection) -> Dimension {
        if direction.is_row() {
            self.margin.end
        } else {
            self.margin.bottom
        }
    }

    pub(crate) fn cross_size(&self, direction: FlexDirection) -> Dimension {
        if direction.is_row() {
            self.size.height
        } else {
            self.size.width
        }
    }

    pub(crate) fn min_cross_size(&self, direction: FlexDirection) -> Dimension {
        if direction.is_row() {
            self.min_size.height
        } else {
            self.min_size.width
        }
    }

    pub(crate) fn max_cross_size(&self, direction: FlexDirection) -> Dimension {
        if direction.is_row() {
            self.max_size.height
        } else {
            self.max_size.width
        }
    }

    pub(crate) fn cross_margin_start(&self, direction: FlexDirection) -> Dimension {
        if direction.is_row() {
            self.margin.top
        } else {
            self.margin.start
        }
    }

    pub(crate) fn cross_margin_end(&self, direction: FlexDirection) -> Dimension {
        if direction.is_row() {
            self.margin.bottom
        } else {
            self.margin.end
        }
    }

    pub(crate) fn align_self(&self, parent: &Style) -> AlignSelf {
        if self.align_self == AlignSelf::Auto {
            match parent.align_items {
                AlignItems::FlexStart => AlignSelf::FlexStart,
                AlignItems::FlexEnd => AlignSelf::FlexEnd,
                AlignItems::Center => AlignSelf::Center,
                AlignItems::Baseline => AlignSelf::Baseline,
                AlignItems::Stretch => AlignSelf::Stretch,
            }
        } else {
            self.align_self
        }
    }
}<|MERGE_RESOLUTION|>--- conflicted
+++ resolved
@@ -84,29 +84,11 @@
 
 #[derive(Copy, Clone, PartialEq, Eq, Debug)]
 #[cfg_attr(feature = "serde", derive(Serialize, Deserialize))]
-<<<<<<< HEAD
-pub enum Direction {
-    /// Inherits the [`Direction`] defined by the parent
-    Inherit,
-    #[cfg_attr(feature = "serde", serde(rename = "ltr"))]
-    LTR,
-    #[cfg_attr(feature = "serde", serde(rename = "rtl"))]
-    RTL,
-}
-
-impl Default for Direction {
-    fn default() -> Self {
-        Self::Inherit
-    }
-}
-
 /// Sets the layout used for the children of this node
 ///
 /// [`Display::Flex`] is the default value.
 #[derive(Copy, Clone, PartialEq, Eq, Debug)]
 #[cfg_attr(feature = "serde", derive(Serialize, Deserialize))]
-=======
->>>>>>> 724e286c
 pub enum Display {
     /// The children will follow the flexbox layout algorithm
     #[cfg_attr(feature = "serde", serde(rename = "flex"))]
