--- conflicted
+++ resolved
@@ -225,13 +225,8 @@
         };
 
         let node_inner_size = Size {
-<<<<<<< HEAD
-            width: Some(node_size.width.unwrap_or_default() - padding_border.horizontal_axis_sum()),
-            height: Some(node_size.height.unwrap_or_default() - padding_border.vertical_axis_sum()),
-=======
-            width: node_size.width.maybe_sub(padding_border.horizontal_axis_sum()),
-            height: node_size.height.maybe_sub(padding_border.vertical_axis_sum()),
->>>>>>> 72831379
+            width: Some(node_size.width.maybe_sub(padding_border.horizontal_axis_sum())),
+            height: Some(node_size.height.maybe_sub(padding_border.vertical_axis_sum())),
         };
 
         let container_size = Size::zero();
@@ -308,22 +303,6 @@
         parent_size: Size<Option<f32>>,
         constants: &AlgoConstants,
     ) -> Size<Option<f32>> {
-<<<<<<< HEAD
-        Size {
-            width: Some(
-                node_size
-                    .width
-                    .unwrap_or(parent_size.width.unwrap_or_default() - constants.margin.horizontal_axis_sum())
-                    - constants.padding_border.horizontal_axis_sum(),
-            ),
-            height: Some(
-                node_size
-                    .height
-                    .unwrap_or(parent_size.height.unwrap_or_default() - constants.margin.vertical_axis_sum())
-                    - constants.padding_border.vertical_axis_sum(),
-            ),
-        }
-=======
         let width = match node_size.width {
             Some(node_width) => Some(node_width),
             None => parent_size
@@ -341,7 +320,6 @@
         };
 
         Size { width, height }
->>>>>>> 72831379
     }
 
     /// Determine the flex base size and hypothetical main size of each item.
@@ -631,14 +609,7 @@
             })
             .sum();
 
-<<<<<<< HEAD
-        let initial_free_space = match constants.node_inner_size.main(constants.dir) {
-            Some(inner_size) => inner_size - used_space,
-            None => 0.0,
-        };
-=======
         let initial_free_space = constants.node_inner_size.main(constants.dir).maybe_sub(used_space).unwrap_or(0.0);
->>>>>>> 72831379
 
         // 4. Loop
 
@@ -1443,20 +1414,6 @@
             // X-axis
             let child_position_start = child_style.position.start.resolve(container_width);
             let child_margin_start = child_style.margin.start.resolve(container_width);
-<<<<<<< HEAD
-            let child_position_end = child_style.position.end.resolve(container_width);
-            let child_margin_end = child_style.margin.end.resolve(container_width);
-            // Y-axis
-            let child_position_top = child_style.position.top.resolve(container_height);
-            let child_margin_top = child_style.margin.top.resolve(container_height);
-            let child_position_bottom = child_style.position.bottom.resolve(container_height);
-            let child_margin_bottom = child_style.margin.bottom.resolve(container_height);
-
-            let start = Some(child_position_start.unwrap_or_default() + child_margin_start.unwrap_or_default());
-            let end = Some(child_position_end.unwrap_or_default() + child_margin_end.unwrap_or_default());
-            let top = Some(child_position_top.unwrap_or_default() + child_margin_top.unwrap_or_default());
-            let bottom = Some(child_position_bottom.unwrap_or_default() + child_margin_bottom.unwrap_or_default());
-=======
             let start = child_position_start.maybe_add(child_margin_start);
 
             let child_position_end = child_style.position.end.resolve(container_width);
@@ -1471,7 +1428,6 @@
             let child_position_bottom = child_style.position.bottom.resolve(container_height);
             let child_margin_bottom = child_style.margin.bottom.resolve(container_height);
             let bottom = child_position_bottom.maybe_add(child_margin_bottom);
->>>>>>> 72831379
 
             let (start_main, end_main) = if constants.is_row { (start, end) } else { (top, bottom) };
             let (start_cross, end_cross) = if constants.is_row { (top, bottom) } else { (start, end) };
