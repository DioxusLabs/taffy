use core::fmt::{Debug, Display, Write};
use slotmap::Key;
use std::sync::Mutex;

use crate::node::Node;
use crate::tree::LayoutTree;

/// Prints a debug representation of the computed layout for a tree of nodes, starting with the passed root node.
pub fn print_tree(tree: &impl LayoutTree, root: Node) {
<<<<<<< HEAD
    print_node(tree, root, 0);
=======
    println!("TREE");
    print_node(tree, root, false, String::new());
>>>>>>> b35fae9d
}

fn print_node(tree: &impl LayoutTree, node: Node, has_sibling: bool, lines_string: String) {
    let layout = tree.layout(node);

    let num_children = tree.child_count(node);

    let fork_string = if has_sibling { "├── " } else { "└── " };
    println!(
        "{lines}{fork}[x: {x}, y: {y}, width: {width}, height: {height}]",
        lines = lines_string,
        fork = fork_string,
        x = layout.location.x,
        y = layout.location.y,
        width = layout.size.width,
        height = layout.size.height,
    );
    let bar = if has_sibling { "│   " } else { "    " };
    let new_string = lines_string + bar;

    // Recurse into children
    for (index, child) in tree.children(node).enumerate() {
        let has_sibling = index < num_children - 1;
        print_node(tree, *child, has_sibling, new_string.clone());
    }
}

#[doc(hidden)]
pub struct DebugLogger {
    stack: Mutex<Vec<String>>,
}

static EMPTY_STRING: String = String::new();
impl DebugLogger {
    pub const fn new() -> Self {
        Self { stack: Mutex::new(Vec::new()) }
    }

    pub fn push_node(&self, new_key: impl Key) {
        let mut stack = self.stack.lock().unwrap();
        let mut key_string = String::new();
        write!(&mut key_string, "{:?}", new_key.data()).unwrap();
        stack.push(key_string);
    }

    pub fn pop_node(&self) {
        let mut stack = self.stack.lock().unwrap();
        stack.pop();
    }

    pub fn log(&self, message: impl Display) {
        let stack = self.stack.lock().unwrap();
        let key = stack.last().unwrap_or(&EMPTY_STRING);
        let level = stack.len() * 4;
        let space = " ";
        println!("{space:level$}{key}: {message}");
    }

    pub fn labelled_log(&self, label: &str, message: impl Display) {
        let stack = self.stack.lock().unwrap();
        let key = stack.last().unwrap_or(&EMPTY_STRING);
        let level = stack.len() * 4;
        let space = " ";
        println!("{space:level$}{key}: {label} {message}");
    }

    pub fn debug_log(&self, message: impl Debug) {
        let stack = self.stack.lock().unwrap();
        let key = stack.last().unwrap_or(&EMPTY_STRING);
        let level = stack.len() * 4;
        let space = " ";
        println!("{space:level$}{key}: {message:?}");
    }

    pub fn labelled_debug_log(&self, label: &str, message: impl Debug) {
        let stack = self.stack.lock().unwrap();
        let key = stack.last().unwrap_or(&EMPTY_STRING);
        let level = stack.len() * 4;
        let space = " ";
        println!("{space:level$}{key}: {label} {message:?}");
    }
}

#[cfg(feature = "debug")]
pub(crate) static NODE_LOGGER: DebugLogger = DebugLogger::new();<|MERGE_RESOLUTION|>--- conflicted
+++ resolved
@@ -7,12 +7,8 @@
 
 /// Prints a debug representation of the computed layout for a tree of nodes, starting with the passed root node.
 pub fn print_tree(tree: &impl LayoutTree, root: Node) {
-<<<<<<< HEAD
-    print_node(tree, root, 0);
-=======
     println!("TREE");
     print_node(tree, root, false, String::new());
->>>>>>> b35fae9d
 }
 
 fn print_node(tree: &impl LayoutTree, node: Node, has_sibling: bool, lines_string: String) {
