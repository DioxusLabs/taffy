--- conflicted
+++ resolved
@@ -52,11 +52,8 @@
 std = ["num-traits/std", "grid?/std", "serde?/std", "slotmap?/std"]
 # Allow Taffy to depend on the alloc library
 alloc = ["serde?/alloc"]
-<<<<<<< HEAD
 # Enable WASM bindgen derives on core types
 wasm = ["dep:wasm-bindgen"]
-=======
->>>>>>> b7a5a06f
 # Internal feature for debugging
 debug = ["std"]
 # Internal feature for profiling
